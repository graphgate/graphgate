--- conflicted
+++ resolved
@@ -43,7 +43,6 @@
 path = "./examples/builtin_scalar_bug/bug.rs"
 
 [workspace]
-<<<<<<< HEAD
 members = [
     "crates/*"
 ]
@@ -57,9 +56,6 @@
 repository = "https://gitlab.com/oss47/graphgate"
 keywords = ["gateway", "graphql", "federation"]
 readme = "README.md"
-=======
-members = ["crates/*"]
->>>>>>> b932b1e1
 
 [workspace.dependencies]
 anyhow = "1.0.75"
