--- conflicted
+++ resolved
@@ -1,6 +1,5 @@
 [package]
 name = "graphgate-handler"
-<<<<<<< HEAD
 version.workspace = true
 authors.workspace = true
 edition.workspace = true
@@ -11,41 +10,8 @@
 keywords.workspace = true
 
 [dependencies]
-graphgate-schema = { path = "../schema" }
-graphgate-planner = { path = "../planner" }
-
-async-graphql = "6.0.7"
-warp = "0.3.5"
-indexmap = { version = "1.8.0", features = ["serde-1"] }
-futures-util = { version = "0.3.19", features = ["sink"] }
-parser = { version = "3.0.24", package = "async-graphql-parser" }
-value = { version = "3.0.24", package = "async-graphql-value" }
-once_cell = "1.9.0"
-tokio = { version = "1.15.0", features = ["net", "sync", "macros", "time"] }
-tokio-stream = "0.1.8"
-tokio-tungstenite = { version = "0.16.1", features = ["rustls-tls-native-roots"] }
-async-stream = "0.3.2"
-tracing = "0.1.29"
-anyhow = "1.0.52"
-http = "0.2.6"
-serde = "1.0.133"
-serde_json = "1.0.75"
-reqwest = { version = "0.11.9", default-features = false, features = ["rustls-tls", "gzip", "brotli", "json"] }
-async-trait = "0.1.52"
-opentelemetry = { version = "0.16.0", features = ["metrics"] }
-chrono = { version = "0.4.19", features = ["serde"] }
-=======
-version = "0.6.0"
-authors = ["Sunli <scott_s829@163.com>"]
-edition = "2021"
-description = "GraphGate is Apollo Federation implemented in Rust"
-license = "MIT/Apache-2.0"
-homepage = "https://github.com/async-graphql/graphgate"
-repository = "https://github.com/async-graphql/graphgate"
-keywords = ["gateway", "graphql", "federation"]
-
-[dependencies]
 anyhow.workspace = true
+async-graphql.workspace = true
 async-stream.workspace = true
 async-trait.workspace = true
 chrono.workspace = true
@@ -64,5 +30,4 @@
 tokio.workspace = true
 tracing.workspace = true
 value.workspace = true
-warp.workspace = true
->>>>>>> ca919793
+warp.workspace = true