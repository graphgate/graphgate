use std::collections::HashMap;

use chrono::{DateTime, Duration, Utc};
use futures_util::{future::BoxFuture, stream::BoxStream, StreamExt};
use graphgate_planner::{
<<<<<<< HEAD
    FetchNode,
    FlattenNode,
    IntrospectionNode,
    ParallelNode,
    PathSegment,
    PlanNode,
    Request,
    Response,
    ResponsePath,
    RootNode,
    SequenceNode,
    ServerError,
    SubscribeNode,
=======
    FetchNode, FlattenNode, IntrospectionNode, ParallelNode, PathSegment, PlanNode, Request,
    Response, ResponsePath, RootNode, SequenceNode, ServerError, SubscribeNode,
>>>>>>> ca919793
};
use graphgate_schema::ComposedSchema;
use indexmap::IndexMap;
use opentelemetry::{
    global,
    trace::{FutureExt, TraceContextExt, Tracer},
    Context,
};
use serde::{Deserialize, Deserializer};
use tokio::sync::{mpsc, Mutex};
use value::{ConstValue, Name, Variables};

use crate::{
    constants::*,
    fetcher::{Fetcher, WebSocketFetcher},
    introspection::{IntrospectionRoot, Resolver},
    websocket::WebSocketController,
};

/// Query plan executor
pub struct Executor<'e> {
    schema: &'e ComposedSchema,
    resp: Mutex<Response>,
}

impl<'e> Executor<'e> {
    pub fn new(schema: &'e ComposedSchema) -> Self {
        Executor {
            schema,
            resp: Mutex::new(Response::default()),
        }
    }

    /// Execute a query plan and return the results.
    ///
    /// Only `Query` and `Mutation` operations are supported.
    pub async fn execute_query(self, fetcher: &impl Fetcher, node: &RootNode<'_>) -> Response {
        match node {
            RootNode::Query(node) => {
                self.execute_node(fetcher, node).await;
                self.resp.into_inner()
            },
            RootNode::Subscribe(_) => Response {
                data: ConstValue::Null,
                errors: vec![ServerError {
                    message: "Not supported".to_string(),
                    path: Default::default(),
                    locations: Default::default(),
                    extensions: Default::default(),
                }],
                extensions: Default::default(),
                headers: Default::default(),
            },
        }
    }

    /// Execute a subscription plan and return a stream.
    pub async fn execute_stream<'a>(
        self,
        ws_controller: WebSocketController,
        id: &str,
        node: &'a RootNode<'e>,
    ) -> BoxStream<'a, Response> {
        let fetcher = WebSocketFetcher::new(ws_controller.clone());
        match node {
            RootNode::Query(node) => Box::pin(async_stream::stream! {
                self.execute_node(&fetcher, node).await;
                yield self.resp.into_inner();
            }),
            RootNode::Subscribe(SubscribeNode {
                subscribe_nodes,
                flatten_node,
            }) => {
                let tracer = global::tracer("graphql");
                let span = tracer.start("subscribe");
                let cx = Context::current_with_span(span);

                let res = {
                    let ws_controller = ws_controller.clone();
                    async move {
                        let (tx, rx) = mpsc::unbounded_channel();

                        futures_util::future::try_join_all(subscribe_nodes.iter().map(|node| {
                            let tracer = global::tracer("graphql");
                            let attributes = vec![
                                KEY_SERVICE.string(node.service.to_string()),
                                KEY_QUERY.string(node.query.to_string()),
                                KEY_VARIABLES.string(serde_json::to_string(&node.variables).unwrap()),
                            ];
                            let span = tracer
                                .span_builder(format!("subscribe [{}]", node.service))
                                .with_attributes(attributes)
                                .start(&tracer);
                            let cx = Context::current_with_span(span);
                            ws_controller
                                .subscribe(
                                    id,
                                    node.service,
                                    Request::new(node.query.to_string()).variables(node.variables.to_variables()),
                                    tx.clone(),
                                )
                                .with_context(cx)
                        }))
                        .await
                        .map(move |_| rx)
                        .map_err(|err| {
                            Context::current()
                                .span()
                                .add_event("Failed to subscribe".to_string(), vec![
                                    KEY_ERROR.string(err.to_string())
                                ]);
                            Response {
                                data: ConstValue::Null,
                                errors: vec![ServerError {
                                    message: err.to_string(),
                                    path: Default::default(),
                                    locations: Default::default(),
                                    extensions: Default::default(),
                                }],
                                extensions: Default::default(),
                                headers: Default::default(),
                            }
                        })
                    }
                    .with_context(cx.clone())
                    .await
                };

                match res {
                    Ok(mut stream) => Box::pin(
                        async_stream::stream! {
                            while let Some(response) = stream.recv().await {
                                if let Some(flatten_node) = flatten_node {
                                    *self.resp.lock().await = response;

                                    let cx = Context::current_with_span(tracer.span_builder("push").start(&tracer));
                                    self.execute_node(&fetcher, flatten_node).with_context(cx).await;

                                    yield std::mem::take(&mut *self.resp.lock().await);
                                } else {
                                    yield response;
                                }
                            }
                        }
                        .with_context(cx),
                    ),
                    Err(response) => {
                        ws_controller.stop(id).await;
                        Box::pin(futures_util::stream::once(async move { response }).boxed())
                    },
                }
            },
        }
    }

    fn execute_node<'a>(&'a self, fetcher: &'a impl Fetcher, node: &'a PlanNode<'_>) -> BoxFuture<'a, ()> {
        Box::pin(async move {
            match node {
                PlanNode::Sequence(sequence) => self.execute_sequence_node(fetcher, sequence).await,
                PlanNode::Parallel(parallel) => self.execute_parallel_node(fetcher, parallel).await,
                PlanNode::Introspection(introspection) => {
                    let tracer = global::tracer("graphql");
                    self.execute_introspection_node(introspection)
                        .with_context(Context::current_with_span(tracer.start("introspection")))
                        .await
                },
                PlanNode::Fetch(fetch) => self.execute_fetch_node(fetcher, fetch).await,
                PlanNode::Flatten(flatten) => self.execute_flatten_node(fetcher, flatten).await,
            }
        })
    }

    async fn execute_sequence_node(&self, fetcher: &impl Fetcher, sequence: &SequenceNode<'_>) {
        for node in &sequence.nodes {
            self.execute_node(fetcher, node).await;
        }
    }

    async fn execute_parallel_node(&self, fetcher: &impl Fetcher, parallel: &ParallelNode<'_>) {
        futures_util::future::join_all(
            parallel
                .nodes
                .iter()
                .map(|node| async move { self.execute_node(fetcher, node).await }),
        )
        .await;
    }

    async fn execute_introspection_node(&self, introspection: &IntrospectionNode) {
        let value = IntrospectionRoot.resolve(&introspection.selection_set, self.schema);
        let mut current_resp = self.resp.lock().await;
        merge_data(&mut current_resp.data, value);
    }

    async fn execute_fetch_node(&self, fetcher: &impl Fetcher, fetch: &FetchNode<'_>) {
        let request = fetch.to_request();

        let tracer = global::tracer("graphql");
        let span = tracer
            .span_builder(format!("fetch [{}]", fetch.service))
            .with_attributes(vec![
                KEY_SERVICE.string(fetch.service.to_string()),
                KEY_QUERY.string(fetch.query.to_string()),
                KEY_VARIABLES.string(serde_json::to_string(&request.variables).unwrap()),
            ])
            .start(&tracer);
        let cx = Context::current_with_span(span);

        async move {
            let res = fetcher.query(fetch.service, request).await;
            let mut current_resp = self.resp.lock().await;

            match res {
                Ok(mut resp) => {
                    if resp.errors.is_empty() {
                        add_tracing_spans(&mut resp);
                        current_resp.headers = resp.headers;
                        merge_data(&mut current_resp.data, resp.data);
                    } else {
                        rewrite_errors(None, &mut current_resp.errors, resp.errors);
                    }
                },
                Err(err) => current_resp.errors.push(ServerError {
                    message: err.to_string(),
                    path: Default::default(),
                    locations: Default::default(),
                    extensions: Default::default(),
                }),
            }
        }
        .with_context(cx)
        .await
    }

    async fn execute_flatten_node(&self, fetcher: &impl Fetcher, flatten: &FlattenNode<'_>) {
        enum Representation {
            Keys(ConstValue),
            Skip,
        }

        fn extract_keys(
            from: &mut IndexMap<Name, ConstValue>,
            prefix: usize,
            possible_type: Option<&str>,
        ) -> Representation {
            let prefix = format!("__key{}_", prefix);
            if let Some(possible_type) = possible_type {
                match from.get(format!("{}__typename", prefix).as_str()) {
                    Some(ConstValue::String(typename)) if typename == possible_type => {},
                    _ => return Representation::Skip,
                }
            }

            let mut res = IndexMap::new();
            let mut keys = Vec::new();
            for key in from.keys() {
                if key.as_str().starts_with(&prefix) {
                    keys.push(key.clone());
                }
            }
            for key in keys {
                if let Some(value) = from.remove(&key) {
                    let name = Name::new(&key[prefix.len()..]);
                    res.insert(name, value);
                }
            }
            Representation::Keys(ConstValue::Object(res))
        }

        fn get_representations(
            representations: &mut Vec<Representation>,
            value: &mut ConstValue,
            path: &[PathSegment<'_>],
            prefix: usize,
        ) {
            let segment = match path.get(0) {
                Some(segment) => segment,
                None => return,
            };
            let is_last = path.len() == 1;

            if is_last {
                match value {
                    ConstValue::Object(object) if !segment.is_list => {
                        if let Some(ConstValue::Object(key_object)) = object.get_mut(segment.name) {
                            representations.push(extract_keys(key_object, prefix, segment.possible_type));
                        } else {
                            representations.push(Representation::Skip);
                        }
                    },
                    ConstValue::Object(object) if segment.is_list => {
                        if let Some(ConstValue::List(array)) = object.get_mut(segment.name) {
                            for element in array {
                                if let ConstValue::Object(element_obj) = element {
                                    representations.push(extract_keys(element_obj, prefix, segment.possible_type));
                                } else {
                                    representations.push(Representation::Skip);
                                }
                            }
                        }
                    },
                    _ => {},
                }
            } else {
                match value {
                    ConstValue::Object(object) if !segment.is_list => {
                        if let Some(next_value) = object.get_mut(segment.name) {
                            get_representations(representations, next_value, &path[1..], prefix);
                        } else {
                            representations.push(Representation::Skip);
                        }
                    },
                    ConstValue::Object(object) if segment.is_list => {
                        if let Some(ConstValue::List(array)) = object.get_mut(segment.name) {
                            for element in array {
                                get_representations(representations, element, &path[1..], prefix);
                            }
                        } else {
                            representations.push(Representation::Skip);
                        }
                    },
                    _ => {},
                }
            }
        }

        fn flatten_values(
            target: &mut ConstValue,
            path: &[PathSegment<'_>],
            values: &mut impl Iterator<Item = ConstValue>,
            flags: &mut impl Iterator<Item = bool>,
        ) {
            let segment = match path.get(0) {
                Some(segment) => segment,
                None => return,
            };
            let is_last = path.len() == 1;
            if is_last {
                match target {
                    ConstValue::Object(object) if !segment.is_list => {
                        if let Some(target) = object.get_mut(segment.name) {
                            if let Some(true) = flags.next() {
                                if let Some(value) = values.next() {
                                    merge_data(target, value);
                                }
                            }
                        }
                    },
                    ConstValue::Object(object) if segment.is_list => {
                        if let Some(ConstValue::List(array)) = object.get_mut(segment.name) {
                            for element in array {
                                if let Some(true) = flags.next() {
                                    if let Some(value) = values.next() {
                                        merge_data(element, value);
                                    }
                                }
                            }
                        }
                    },
                    _ => {},
                }
            } else {
                match target {
                    ConstValue::Object(object) if !segment.is_list => {
                        if let Some(next_value) = object.get_mut(segment.name) {
                            flatten_values(next_value, &path[1..], values, flags);
                        }
                    },
                    ConstValue::Object(object) if segment.is_list => {
                        if let Some(ConstValue::List(array)) = object.get_mut(segment.name) {
                            for element in array {
                                flatten_values(element, &path[1..], values, flags);
                            }
                        }
                    },
                    _ => {},
                }
            }
        }

        let (representations, flags) = {
            let mut representations = Vec::new();
            let mut resp = self.resp.lock().await;
            get_representations(&mut representations, &mut resp.data, &flatten.path, flatten.prefix);
            if representations.is_empty() {
                return;
            }

            let mut flags = Vec::with_capacity(representations.len());
            let mut values = Vec::with_capacity(representations.len());

            for representation in representations {
                match representation {
                    Representation::Keys(value) => {
                        values.push(value);
                        flags.push(true);
                    },
                    Representation::Skip => flags.push(false),
                }
            }

            let mut variables = Variables::default();
            variables.insert(Name::new("representations"), ConstValue::List(values));
            (variables, flags)
        };
        let request = flatten.to_request(representations);

        let tracer = global::tracer("graphql");
        let span = tracer
            .span_builder(format!("flatten [{}]", flatten.service))
            .with_attributes(vec![
                KEY_SERVICE.string(flatten.service.to_string()),
                KEY_QUERY.string(flatten.query.to_string()),
                KEY_VARIABLES.string(serde_json::to_string(&request.variables).unwrap()),
                KEY_PATH.string(flatten.path.to_string()),
            ])
            .start(&tracer);
        let cx = Context::current_with_span(span);

        async move {
            let res = fetcher.query(flatten.service, request).await;
            let current_resp = &mut self.resp.lock().await;

            match res {
                Ok(mut resp) => {
                    if resp.errors.is_empty() {
                        add_tracing_spans(&mut resp);
                        if let ConstValue::Object(mut data) = resp.data {
                            if let Some(ConstValue::List(values)) = data.remove("_entities") {
                                flatten_values(
                                    &mut current_resp.data,
                                    &flatten.path,
                                    &mut values.into_iter().fuse(),
                                    &mut flags.into_iter().fuse(),
                                );
                            }
                        }
                    } else {
                        rewrite_errors(Some(&flatten.path), &mut current_resp.errors, resp.errors);
                    }
                },
                Err(err) => {
                    current_resp.errors.push(ServerError {
                        message: err.to_string(),
                        path: Default::default(),
                        locations: Default::default(),
                        extensions: Default::default(),
                    });
                },
            }
        }
        .with_context(cx)
        .await
    }
}

fn merge_data(target: &mut ConstValue, value: ConstValue) {
    match (target, value) {
        (target @ ConstValue::Null, fragment) => *target = fragment,
        (ConstValue::Object(object), ConstValue::Object(fragment_object)) => {
            for (key, value) in fragment_object {
                match object.get_mut(&key) {
                    Some(target) => merge_data(target, value),
                    None => {
                        object.insert(key, value);
                    },
                }
            }
        },
        (ConstValue::List(array), ConstValue::List(fragment_array)) if array.len() == fragment_array.len() => {
            for (idx, element) in fragment_array.into_iter().enumerate() {
                merge_data(&mut array[idx], element);
            }
        },
        _ => {},
    }
}

fn rewrite_errors(prefix_path: Option<&ResponsePath<'_>>, target: &mut Vec<ServerError>, errors: Vec<ServerError>) {
    for mut err in errors {
        let mut path = Vec::new();

        if let Some(prefix_path) = prefix_path {
            for segment in prefix_path.iter() {
                path.push(ConstValue::String(segment.name.to_string()));
                if segment.is_list {
                    path.push(ConstValue::Number(0.into()));
                }
            }
        }

        if matches!(err.path.first(), Some(ConstValue::String(s)) if s=="_entities") {
            path.extend(err.path.drain(1..));
        }

<<<<<<< HEAD
        for subpath in err.path.iter() {
            if let ConstValue::String(x) = subpath {
                path.push(ConstValue::String(x.to_string()));
            }
        }
=======
        err.path
            .iter()
            .filter(|x| matches!(x, ConstValue::String(_)))
            .for_each(|x| {
                path.push(x.clone());
            });
>>>>>>> ca919793

        target.push(ServerError {
            message: err.message,
            path,
            locations: err.locations,
            extensions: err.extensions,
        })
    }
}

fn add_tracing_spans(response: &mut Response) {
    #[derive(Deserialize)]
    #[serde(rename_all = "camelCase")]
    struct TracingResult {
        version: i32,
        start_time: DateTime<Utc>,
        execution: TracingExecution,
    }

    #[derive(Deserialize)]
    #[serde(rename_all = "camelCase")]
    struct TracingExecution {
        resolvers: Vec<TracingResolver>,
    }

    #[derive(Default, Clone)]
    struct Path {
        path: String,
        parent_end: usize,
    }

    impl Path {
        fn full_path(&self) -> &str {
            &self.path
        }

        fn parent_path(&self) -> &str {
            &self.path[..self.parent_end]
        }
    }

    fn deserialize_path<'de, D>(deserialize: D) -> Result<Path, D::Error>
    where D: Deserializer<'de> {
        let segments = Vec::<ConstValue>::deserialize(deserialize)?;

        fn write_path<W: std::fmt::Write>(w: &mut W, value: &ConstValue) {
            match value {
                ConstValue::Number(idx) => {
                    write!(w, "{}", idx).unwrap();
                },
                ConstValue::String(name) => {
                    write!(w, "{}", name).unwrap();
                },
                _ => {},
            }
        }

        match segments.split_last() {
            Some((last, parents)) => {
                let mut full_path = String::new();
                for (idx, p) in parents.iter().enumerate() {
                    if idx > 0 {
                        full_path.push('.');
                    }
                    write_path(&mut full_path, p);
                }
                let parent_end = full_path.len();
                if !full_path.is_empty() {
                    full_path.push('.');
                }
                write_path(&mut full_path, last);
                Ok(Path {
                    path: full_path,
                    parent_end,
                })
            },
            None => Ok(Path::default()),
        }
    }

    #[derive(Deserialize, Clone)]
    #[serde(rename_all = "camelCase")]
    struct TracingResolver {
        #[serde(deserialize_with = "deserialize_path")]
        path: Path,
        field_name: String,
        parent_type: String,
        return_type: String,
        start_offset: i64,
        duration: i64,
    }

    let tracing_result = match response
        .extensions
        .remove("tracing")
        .and_then(|value| value::from_value::<TracingResult>(value).ok())
    {
        Some(tracing_result) => tracing_result,
        None => return,
    };

    if tracing_result.version != 1 {
        return;
    }

    let tracer = global::tracer("graphql");

    let mut resolvers = HashMap::<_, Context>::new();
    for resolver in tracing_result.execution.resolvers {
        let attributes = vec![
            KEY_PARENT_TYPE.string(resolver.parent_type.clone()),
            KEY_RETURN_TYPE.string(resolver.return_type.clone()),
            KEY_FIELD_NAME.string(resolver.field_name.clone()),
        ];

        let full_path = String::from(resolver.path.full_path());

        let parent_path = String::from(resolver.path.parent_path());

        let span_builder = tracer
            .span_builder(full_path.clone())
            .with_start_time(tracing_result.start_time + Duration::nanoseconds(resolver.start_offset))
            .with_end_time(
                tracing_result.start_time +
                    Duration::nanoseconds(resolver.start_offset) +
                    Duration::nanoseconds(resolver.duration),
            )
            .with_attributes(attributes);

        let span = if let Some(parent_cx) = resolvers.get(&parent_path) {
            span_builder.start_with_context(&tracer, parent_cx)
        } else {
            span_builder.start(&tracer)
        };

<<<<<<< HEAD
        resolvers.insert(full_path, Context::current_with_span(span_builder.start(&tracer)));
=======
        resolvers.insert(full_path, Context::current_with_span(span));
>>>>>>> ca919793
    }
}<|MERGE_RESOLUTION|>--- conflicted
+++ resolved
@@ -3,24 +3,8 @@
 use chrono::{DateTime, Duration, Utc};
 use futures_util::{future::BoxFuture, stream::BoxStream, StreamExt};
 use graphgate_planner::{
-<<<<<<< HEAD
-    FetchNode,
-    FlattenNode,
-    IntrospectionNode,
-    ParallelNode,
-    PathSegment,
-    PlanNode,
-    Request,
-    Response,
-    ResponsePath,
-    RootNode,
-    SequenceNode,
-    ServerError,
-    SubscribeNode,
-=======
     FetchNode, FlattenNode, IntrospectionNode, ParallelNode, PathSegment, PlanNode, Request,
     Response, ResponsePath, RootNode, SequenceNode, ServerError, SubscribeNode,
->>>>>>> ca919793
 };
 use graphgate_schema::ComposedSchema;
 use indexmap::IndexMap;
@@ -62,7 +46,7 @@
             RootNode::Query(node) => {
                 self.execute_node(fetcher, node).await;
                 self.resp.into_inner()
-            },
+            }
             RootNode::Subscribe(_) => Response {
                 data: ConstValue::Null,
                 errors: vec![ServerError {
@@ -108,7 +92,8 @@
                             let attributes = vec![
                                 KEY_SERVICE.string(node.service.to_string()),
                                 KEY_QUERY.string(node.query.to_string()),
-                                KEY_VARIABLES.string(serde_json::to_string(&node.variables).unwrap()),
+                                KEY_VARIABLES
+                                    .string(serde_json::to_string(&node.variables).unwrap()),
                             ];
                             let span = tracer
                                 .span_builder(format!("subscribe [{}]", node.service))
@@ -119,7 +104,8 @@
                                 .subscribe(
                                     id,
                                     node.service,
-                                    Request::new(node.query.to_string()).variables(node.variables.to_variables()),
+                                    Request::new(node.query.to_string())
+                                        .variables(node.variables.to_variables()),
                                     tx.clone(),
                                 )
                                 .with_context(cx)
@@ -127,11 +113,10 @@
                         .await
                         .map(move |_| rx)
                         .map_err(|err| {
-                            Context::current()
-                                .span()
-                                .add_event("Failed to subscribe".to_string(), vec![
-                                    KEY_ERROR.string(err.to_string())
-                                ]);
+                            Context::current().span().add_event(
+                                "Failed to subscribe".to_string(),
+                                vec![KEY_ERROR.string(err.to_string())],
+                            );
                             Response {
                                 data: ConstValue::Null,
                                 errors: vec![ServerError {
@@ -172,11 +157,15 @@
                         Box::pin(futures_util::stream::once(async move { response }).boxed())
                     },
                 }
-            },
-        }
-    }
-
-    fn execute_node<'a>(&'a self, fetcher: &'a impl Fetcher, node: &'a PlanNode<'_>) -> BoxFuture<'a, ()> {
+            }
+        }
+    }
+
+    fn execute_node<'a>(
+        &'a self,
+        fetcher: &'a impl Fetcher,
+        node: &'a PlanNode<'_>,
+    ) -> BoxFuture<'a, ()> {
         Box::pin(async move {
             match node {
                 PlanNode::Sequence(sequence) => self.execute_sequence_node(fetcher, sequence).await,
@@ -186,7 +175,7 @@
                     self.execute_introspection_node(introspection)
                         .with_context(Context::current_with_span(tracer.start("introspection")))
                         .await
-                },
+                }
                 PlanNode::Fetch(fetch) => self.execute_fetch_node(fetcher, fetch).await,
                 PlanNode::Flatten(flatten) => self.execute_flatten_node(fetcher, flatten).await,
             }
@@ -242,7 +231,7 @@
                     } else {
                         rewrite_errors(None, &mut current_resp.errors, resp.errors);
                     }
-                },
+                }
                 Err(err) => current_resp.errors.push(ServerError {
                     message: err.to_string(),
                     path: Default::default(),
@@ -269,7 +258,7 @@
             let prefix = format!("__key{}_", prefix);
             if let Some(possible_type) = possible_type {
                 match from.get(format!("{}__typename", prefix).as_str()) {
-                    Some(ConstValue::String(typename)) if typename == possible_type => {},
+                    Some(ConstValue::String(typename)) if typename == possible_type => {}
                     _ => return Representation::Skip,
                 }
             }
@@ -306,23 +295,31 @@
                 match value {
                     ConstValue::Object(object) if !segment.is_list => {
                         if let Some(ConstValue::Object(key_object)) = object.get_mut(segment.name) {
-                            representations.push(extract_keys(key_object, prefix, segment.possible_type));
+                            representations.push(extract_keys(
+                                key_object,
+                                prefix,
+                                segment.possible_type,
+                            ));
                         } else {
                             representations.push(Representation::Skip);
                         }
-                    },
+                    }
                     ConstValue::Object(object) if segment.is_list => {
                         if let Some(ConstValue::List(array)) = object.get_mut(segment.name) {
                             for element in array {
                                 if let ConstValue::Object(element_obj) = element {
-                                    representations.push(extract_keys(element_obj, prefix, segment.possible_type));
+                                    representations.push(extract_keys(
+                                        element_obj,
+                                        prefix,
+                                        segment.possible_type,
+                                    ));
                                 } else {
                                     representations.push(Representation::Skip);
                                 }
                             }
                         }
-                    },
-                    _ => {},
+                    }
+                    _ => {}
                 }
             } else {
                 match value {
@@ -332,7 +329,7 @@
                         } else {
                             representations.push(Representation::Skip);
                         }
-                    },
+                    }
                     ConstValue::Object(object) if segment.is_list => {
                         if let Some(ConstValue::List(array)) = object.get_mut(segment.name) {
                             for element in array {
@@ -341,8 +338,8 @@
                         } else {
                             representations.push(Representation::Skip);
                         }
-                    },
-                    _ => {},
+                    }
+                    _ => {}
                 }
             }
         }
@@ -368,7 +365,7 @@
                                 }
                             }
                         }
-                    },
+                    }
                     ConstValue::Object(object) if segment.is_list => {
                         if let Some(ConstValue::List(array)) = object.get_mut(segment.name) {
                             for element in array {
@@ -379,8 +376,8 @@
                                 }
                             }
                         }
-                    },
-                    _ => {},
+                    }
+                    _ => {}
                 }
             } else {
                 match target {
@@ -388,15 +385,15 @@
                         if let Some(next_value) = object.get_mut(segment.name) {
                             flatten_values(next_value, &path[1..], values, flags);
                         }
-                    },
+                    }
                     ConstValue::Object(object) if segment.is_list => {
                         if let Some(ConstValue::List(array)) = object.get_mut(segment.name) {
                             for element in array {
                                 flatten_values(element, &path[1..], values, flags);
                             }
                         }
-                    },
-                    _ => {},
+                    }
+                    _ => {}
                 }
             }
         }
@@ -404,7 +401,12 @@
         let (representations, flags) = {
             let mut representations = Vec::new();
             let mut resp = self.resp.lock().await;
-            get_representations(&mut representations, &mut resp.data, &flatten.path, flatten.prefix);
+            get_representations(
+                &mut representations,
+                &mut resp.data,
+                &flatten.path,
+                flatten.prefix,
+            );
             if representations.is_empty() {
                 return;
             }
@@ -417,7 +419,7 @@
                     Representation::Keys(value) => {
                         values.push(value);
                         flags.push(true);
-                    },
+                    }
                     Representation::Skip => flags.push(false),
                 }
             }
@@ -461,7 +463,7 @@
                     } else {
                         rewrite_errors(Some(&flatten.path), &mut current_resp.errors, resp.errors);
                     }
-                },
+                }
                 Err(err) => {
                     current_resp.errors.push(ServerError {
                         message: err.to_string(),
@@ -469,7 +471,7 @@
                         locations: Default::default(),
                         extensions: Default::default(),
                     });
-                },
+                }
             }
         }
         .with_context(cx)
@@ -486,20 +488,26 @@
                     Some(target) => merge_data(target, value),
                     None => {
                         object.insert(key, value);
-                    },
-                }
-            }
-        },
-        (ConstValue::List(array), ConstValue::List(fragment_array)) if array.len() == fragment_array.len() => {
+                    }
+                }
+            }
+        }
+        (ConstValue::List(array), ConstValue::List(fragment_array))
+            if array.len() == fragment_array.len() =>
+        {
             for (idx, element) in fragment_array.into_iter().enumerate() {
                 merge_data(&mut array[idx], element);
             }
-        },
-        _ => {},
+        }
+        _ => {}
     }
 }
 
-fn rewrite_errors(prefix_path: Option<&ResponsePath<'_>>, target: &mut Vec<ServerError>, errors: Vec<ServerError>) {
+fn rewrite_errors(
+    prefix_path: Option<&ResponsePath<'_>>,
+    target: &mut Vec<ServerError>,
+    errors: Vec<ServerError>,
+) {
     for mut err in errors {
         let mut path = Vec::new();
 
@@ -516,20 +524,12 @@
             path.extend(err.path.drain(1..));
         }
 
-<<<<<<< HEAD
-        for subpath in err.path.iter() {
-            if let ConstValue::String(x) = subpath {
-                path.push(ConstValue::String(x.to_string()));
-            }
-        }
-=======
         err.path
             .iter()
             .filter(|x| matches!(x, ConstValue::String(_)))
             .for_each(|x| {
                 path.push(x.clone());
             });
->>>>>>> ca919793
 
         target.push(ServerError {
             message: err.message,
@@ -572,18 +572,20 @@
     }
 
     fn deserialize_path<'de, D>(deserialize: D) -> Result<Path, D::Error>
-    where D: Deserializer<'de> {
+    where
+        D: Deserializer<'de>,
+    {
         let segments = Vec::<ConstValue>::deserialize(deserialize)?;
 
         fn write_path<W: std::fmt::Write>(w: &mut W, value: &ConstValue) {
             match value {
                 ConstValue::Number(idx) => {
                     write!(w, "{}", idx).unwrap();
-                },
+                }
                 ConstValue::String(name) => {
                     write!(w, "{}", name).unwrap();
-                },
-                _ => {},
+                }
+                _ => {}
             }
         }
 
@@ -605,7 +607,7 @@
                     path: full_path,
                     parent_end,
                 })
-            },
+            }
             None => Ok(Path::default()),
         }
     }
@@ -651,11 +653,13 @@
 
         let span_builder = tracer
             .span_builder(full_path.clone())
-            .with_start_time(tracing_result.start_time + Duration::nanoseconds(resolver.start_offset))
+            .with_start_time(
+                tracing_result.start_time + Duration::nanoseconds(resolver.start_offset),
+            )
             .with_end_time(
-                tracing_result.start_time +
-                    Duration::nanoseconds(resolver.start_offset) +
-                    Duration::nanoseconds(resolver.duration),
+                tracing_result.start_time
+                    + Duration::nanoseconds(resolver.start_offset)
+                    + Duration::nanoseconds(resolver.duration),
             )
             .with_attributes(attributes);
 
@@ -665,10 +669,6 @@
             span_builder.start(&tracer)
         };
 
-<<<<<<< HEAD
-        resolvers.insert(full_path, Context::current_with_span(span_builder.start(&tracer)));
-=======
         resolvers.insert(full_path, Context::current_with_span(span));
->>>>>>> ca919793
     }
 }