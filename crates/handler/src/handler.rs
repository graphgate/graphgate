--- conflicted
+++ resolved
@@ -3,10 +3,7 @@
     net::SocketAddr,
     str::FromStr,
     sync::Arc,
-<<<<<<< HEAD
-=======
     time::Instant,
->>>>>>> ca919793
 };
 
 use async_graphql::http::GraphiQLSource;
@@ -17,17 +14,10 @@
     trace::{FutureExt, TraceContextExt, Tracer},
     Context,
 };
-<<<<<<< HEAD
 use tracing::instrument;
 use warp::{http::Response as HttpResponse, ws::Ws, Filter, Rejection, Reply};
 
 use crate::{constants::*, metrics::METRICS, websocket, SharedRouteTable};
-use std::time::Instant;
-=======
-use warp::{http::Response as HttpResponse, ws::Ws, Filter, Rejection, Reply};
-
-use crate::{constants::*, metrics::METRICS, websocket, SharedRouteTable};
->>>>>>> ca919793
 
 #[derive(Clone)]
 pub struct HandlerConfig {
@@ -56,7 +46,9 @@
     new_header_map
 }
 
-pub fn graphql_request(config: HandlerConfig) -> impl Filter<Extract = (impl Reply,), Error = Rejection> + Clone {
+pub fn graphql_request(
+    config: HandlerConfig,
+) -> impl Filter<Extract = (impl Reply,), Error = Rejection> + Clone {
     warp::post()
         .and(warp::body::json())
         .and(warp::header::headers_cloned())
@@ -72,7 +64,8 @@
                             .span_builder("query")
                             .with_attributes(vec![
                                 KEY_QUERY.string(request.query.clone()),
-                                KEY_VARIABLES.string(serde_json::to_string(&request.variables).unwrap()),
+                                KEY_VARIABLES
+                                    .string(serde_json::to_string(&request.variables).unwrap()),
                             ])
                             .start(&tracer),
                     );
@@ -98,7 +91,9 @@
         })
 }
 
-pub fn graphql_websocket(config: HandlerConfig) -> impl Filter<Extract = (impl Reply,), Error = Rejection> + Clone {
+pub fn graphql_websocket(
+    config: HandlerConfig,
+) -> impl Filter<Extract = (impl Reply,), Error = Rejection> + Clone {
     warp::ws()
         .and(warp::get())
         .and(warp::header::exact_ignore_case("upgrade", "websocket"))
@@ -115,28 +110,46 @@
                             .find_map(|p| websocket::Protocols::from_str(p.trim()).ok())
                     })
                     .unwrap_or(websocket::Protocols::SubscriptionsTransportWS);
-                let header_map = do_forward_headers(&config.forward_headers, &header_map, remote_addr);
+                let header_map =
+                    do_forward_headers(&config.forward_headers, &header_map, remote_addr);
 
                 let reply = ws.on_upgrade(move |websocket| async move {
-                    if let Some((composed_schema, route_table)) = config.shared_route_table.get().await {
-                        websocket::server(composed_schema, route_table, websocket, protocol, header_map).await;
+                    if let Some((composed_schema, route_table)) =
+                        config.shared_route_table.get().await
+                    {
+                        websocket::server(
+                            composed_schema,
+                            route_table,
+                            websocket,
+                            protocol,
+                            header_map,
+                        )
+                        .await;
                     }
                 });
 
-                warp::reply::with_header(reply, "Sec-WebSocket-Protocol", protocol.sec_websocket_protocol())
+                warp::reply::with_header(
+                    reply,
+                    "Sec-WebSocket-Protocol",
+                    protocol.sec_websocket_protocol(),
+                )
             }
         })
 }
 
 #[instrument(level = "trace")]
-pub fn graphql_playground(path: String) -> impl Filter<Extract = (impl Reply,), Error = Rejection> + Clone {
+pub fn graphql_playground(
+    path: String,
+) -> impl Filter<Extract = (impl Reply,), Error = Rejection> + Clone {
     let endpoint = format!("/{path}");
     warp::get().map(move || {
-        HttpResponse::builder().header("content-type", "text/html").body(
-            GraphiQLSource::build()
-                .endpoint(endpoint.as_str())
-                .subscription_endpoint(endpoint.as_str())
-                .finish(),
-        )
+        HttpResponse::builder()
+            .header("content-type", "text/html")
+            .body(
+                GraphiQLSource::build()
+                    .endpoint(endpoint.as_str())
+                    .subscription_endpoint(endpoint.as_str())
+                    .finish(),
+            )
     })
 }