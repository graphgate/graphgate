--- conflicted
+++ resolved
@@ -14,10 +14,7 @@
     sync::{mpsc, RwLock},
     time::{Duration, Instant},
 };
-<<<<<<< HEAD
 use tracing::instrument;
-=======
->>>>>>> ca919793
 use value::ConstValue;
 use warp::http::{HeaderMap, Response as HttpResponse, StatusCode};
 
@@ -60,8 +57,10 @@
 
 impl SharedRouteTable {
     async fn update_loop(self, mut rx: mpsc::UnboundedReceiver<Command>) {
-        let mut update_interval =
-            tokio::time::interval_at(Instant::now() + Duration::from_secs(3), Duration::from_secs(30));
+        let mut update_interval = tokio::time::interval_at(
+            Instant::now() + Duration::from_secs(3),
+            Duration::from_secs(30),
+        );
 
         loop {
             tokio::select! {
@@ -112,7 +111,8 @@
                     .query(service, Request::new(QUERY_SDL), None, Some(true))
                     .await
                     .with_context(|| format!("Failed to fetch SDL from '{}'.", service))?;
-                let resp: ResponseQuery = value::from_value(resp.data).context("Failed to parse response.")?;
+                let resp: ResponseQuery =
+                    value::from_value(resp.data).context("Failed to parse response.")?;
                 let document = parser::parse_schema(resp.service.sdl)
                     .with_context(|| format!("Invalid SDL from '{}'.", service))?;
                 Ok::<_, Error>((service.to_string(), document))
@@ -151,7 +151,7 @@
                     .status(StatusCode::BAD_REQUEST)
                     .body(err.to_string())
                     .unwrap();
-            },
+            }
         };
 
         let (composed_schema, route_table) = match self.get().await {
@@ -169,10 +169,11 @@
                         .unwrap(),
                     )
                     .unwrap();
-            },
-        };
-
-        let mut plan_builder = PlanBuilder::new(&composed_schema, document).variables(request.variables);
+            }
+        };
+
+        let mut plan_builder =
+            PlanBuilder::new(&composed_schema, document).variables(request.variables);
         if let Some(operation) = request.operation {
             plan_builder = plan_builder.operation_name(operation);
         }
@@ -184,7 +185,7 @@
                     .status(StatusCode::OK)
                     .body(serde_json::to_string(&response).unwrap())
                     .unwrap();
-            },
+            }
         };
 
         let executor = Executor::new(&composed_schema);
@@ -199,14 +200,10 @@
         let mut header_map = HeaderMap::new();
 
         if let Some(x) = resp.headers.clone() {
-<<<<<<< HEAD
-            for (k, v) in x.into_iter().filter(|(k, _v)| self.receive_headers.contains(k)) {
-=======
             for (k, v) in x
                 .into_iter()
                 .filter(|(k, _v)| self.receive_headers.contains(k))
             {
->>>>>>> ca919793
                 for val in v {
                     header_map.append(
                         HeaderName::from_bytes(k.as_bytes()).unwrap(),
@@ -218,11 +215,7 @@
 
         if let Some(x) = builder.headers_mut() {
             x.extend(header_map)
-<<<<<<< HEAD
-        }
-=======
-        };
->>>>>>> ca919793
+        };
 
         builder.body(serde_json::to_string(&resp).unwrap()).unwrap()
     }
