use std::{
    collections::{HashMap, HashSet},
    str::FromStr,
    sync::Arc,
};

use anyhow::Result;
use futures_util::{
    stream::{SplitSink, SplitStream},
<<<<<<< HEAD
    SinkExt,
    StreamExt,
=======
    SinkExt, StreamExt,
>>>>>>> ca919793
};
use graphgate_planner::{Request, Response};
use http::{HeaderMap, Request as HttpRequest};
use tokio::{
    net::TcpStream,
    sync::{mpsc, oneshot},
    time::Duration,
};
use tokio_tungstenite::{
    tungstenite::{protocol::CloseFrame, Message, Result as WsResult},
<<<<<<< HEAD
    MaybeTlsStream,
    WebSocketStream,
=======
    MaybeTlsStream, WebSocketStream,
>>>>>>> ca919793
};

use super::{
    grouped_stream::{GroupedStream, StreamEvent},
    protocol::{ClientMessage, Protocols, ServerMessage},
};
use crate::ServiceRouteTable;

const CONNECT_TIMEOUT_SECONDS: u64 = 5;

#[derive(Debug)]
struct SubscribeCommand {
    service: String,
    id: String,
    payload: Request,
    tx: mpsc::UnboundedSender<Response>,
    reply: oneshot::Sender<Result<()>>,
}

struct StopCommand {
    id: String,
}

enum Command {
    Subscribe(SubscribeCommand),
    Stop(StopCommand),
}

#[derive(Clone)]
pub struct WebSocketController {
    tx_command: mpsc::UnboundedSender<Command>,
}

impl WebSocketController {
    pub fn new(
        route_table: Arc<ServiceRouteTable>,
        header_map: &HeaderMap,
        init_payload: Option<serde_json::Value>,
    ) -> Self {
        let (tx_command, rx_command) = mpsc::unbounded_channel();
        let ctx = WebSocketContext {
            route_table,
            header_map: header_map.clone(),
            init_payload,
            upstream: GroupedStream::default(),
            upstream_info: Default::default(),
            rx_command,
            subscribes: Default::default(),
        };

        tokio::spawn(ctx.main());
        Self { tx_command }
    }

    pub async fn subscribe(
        &self,
        id: impl Into<String>,
        service: impl Into<String>,
        request: Request,
        tx: mpsc::UnboundedSender<Response>,
    ) -> Result<()> {
        let (tx_reply, rx_reply) = oneshot::channel();
        if self
            .tx_command
            .send(Command::Subscribe(SubscribeCommand {
                service: service.into(),
                id: id.into(),
                payload: request,
                tx,
                reply: tx_reply,
            }))
            .is_err()
        {
            anyhow::bail!("Connection closed.");
        }
        rx_reply.await.map_err(|_| anyhow::anyhow!("Connection closed."))?
    }

    pub async fn stop(&self, id: impl Into<String>) {
        self.tx_command.send(Command::Stop(StopCommand { id: id.into() })).ok();
    }
}

struct UpstreamInfo {
    protocol: Protocols,
    sink: SplitSink<WebSocketStream<MaybeTlsStream<TcpStream>>, Message>,
    subscribe_count: usize,
}

struct SubscribeInfo {
    services: HashSet<String>,
    tx: mpsc::UnboundedSender<Response>,
}

struct WebSocketContext {
    route_table: Arc<ServiceRouteTable>,
    header_map: HeaderMap,
    init_payload: Option<serde_json::Value>,
    upstream: GroupedStream<String, SplitStream<WebSocketStream<MaybeTlsStream<TcpStream>>>>,
    upstream_info: HashMap<String, UpstreamInfo>,
    rx_command: mpsc::UnboundedReceiver<Command>,
    subscribes: HashMap<String, SubscribeInfo>,
}

impl WebSocketContext {
    pub async fn main(mut self) {
        loop {
            tokio::select! {
                command = self.rx_command.recv() => match command {
                    Some(command) => self.handle_command(command).await,
                    None => return,
                },
                event = self.upstream.next() => match event {
                    Some(event) => if !self.handle_event(event).await {
                        return;
                    },
                    None => return,
                }
            }
        }
    }

    async fn handle_command(&mut self, command: Command) {
        match command {
            Command::Subscribe(command) => self.handle_command_subscribe(command).await,
            Command::Stop(command) => self.handle_command_stop(command).await,
        }
    }

    async fn ensure_upstream(
        &mut self,
        service: &str,
    ) -> Result<(WebSocketStream<MaybeTlsStream<TcpStream>>, Protocols)> {
        const PROTOCOLS: &str = "graphql-ws, graphql-transport-ws";
        let route = self
            .route_table
            .get(service)
            .ok_or_else(|| anyhow::anyhow!("Service '{}' is not defined in the routing table.", service))?;
        let scheme = match route.tls {
            true => "wss",
            false => "ws",
        };

        let url = match &route.websocket_path {
            Some(path) => format!("{}://{}{}", scheme, route.addr, path),
            None => format!("{}://{}", scheme, route.addr),
        };

        tracing::debug!(url = %url, service = service, "Connect to upstream websocket");
        let mut http_request = HttpRequest::builder()
            .uri(&url)
            .header("Sec-WebSocket-Protocol", PROTOCOLS)
            .body(())
            .unwrap();
        http_request.headers_mut().extend(self.header_map.clone());
        let (mut stream, http_response) = tokio_tungstenite::connect_async(http_request).await?;
        let protocol = http_response
            .headers()
            .get("Sec-WebSocket-Protocol")
            .and_then(|value| value.to_str().ok())
            .and_then(|value| Protocols::from_str(value).ok())
            .ok_or_else(|| anyhow::anyhow!("Unknown protocol: {}", url))?;

        stream
            .send(Message::Text(
                serde_json::to_string(&ClientMessage::ConnectionInit {
                    payload: self.init_payload.clone(),
                })
                .unwrap(),
            ))
            .await?;

        let timeout = tokio::time::sleep(Duration::from_secs(CONNECT_TIMEOUT_SECONDS));
        tokio::pin!(timeout);

        loop {
            tokio::select! {
                _ = &mut timeout => return Err(anyhow::anyhow!("Connect timeout.")),
                message = stream.next() => match message {
                    Some(Ok(Message::Text(text))) => {
                        let message = serde_json::from_str::<ServerMessage>(&text).map_err(|_| anyhow::anyhow!("Invalid response"))?;
                        match message {
                            ServerMessage::ConnectionAck => break,
                            ServerMessage::ConnectionError { payload } => return Err(anyhow::anyhow!("Connection error. {}", payload.message)),
                            _ => {}
                        }
                    }
                    Some(Ok(Message::Ping(data))) => {
                        stream.send(Message::Pong(data)).await?;
                    }
                    Some(Ok(Message::Close(Some(CloseFrame{ code, reason })))) => return Err(anyhow::anyhow!("Connection closed by server, code={} reason={}", code, reason)),
                    Some(Err(err)) => return Err(anyhow::anyhow!("Connection error. {}", err)),
                    Some(Ok(Message::Close(None))) | None => return Err(anyhow::anyhow!("Connection closed by server.")),
                    Some(Ok(_)) => {}
                }
            }
        }

        tracing::debug!(url = %url, service = service, protocol = ?protocol, "upstream websocket connected.");
        Ok((stream, protocol))
    }

    async fn handle_command_subscribe(&mut self, command: SubscribeCommand) {
        if !self.upstream.contains_key(&command.service) {
            let (stream, protocol) = match self.ensure_upstream(&command.service).await {
                Ok(stream) => stream,
                Err(err) => {
                    command.reply.send(Err(err)).ok();
                    return;
                },
            };
            let (sink, stream) = stream.split();
            self.upstream.insert(command.service.clone(), stream);
            self.upstream_info.insert(command.service.clone(), UpstreamInfo {
                protocol,
                sink,
                subscribe_count: 0,
            });
        }

        if let Some(info) = self.upstream_info.get_mut(&command.service) {
            info.subscribe_count += 1;

            match self.subscribes.get_mut(&command.id) {
                Some(subscribe_info) => {
                    assert!(!subscribe_info.services.contains(&command.service));
                    subscribe_info.services.insert(command.service.clone());
                },
                None => {
                    self.subscribes.insert(command.id.clone(), SubscribeInfo {
                        services: std::iter::once(command.service.clone()).collect(),
                        tx: command.tx,
                    });
                },
            }

            info.sink
                .send(Message::text(
                    serde_json::to_string(&info.protocol.subscribe_message(&command.id, command.payload)).unwrap(),
                ))
                .await
                .ok();

            command.reply.send(Ok(())).ok();
        }
    }

    fn finish_subscribe(&mut self, id: &str) {
        if let Some(subscribe_info) = self.subscribes.remove(id) {
            for service in subscribe_info.services {
                if let Some(upstream_info) = self.upstream_info.get_mut(&service) {
                    upstream_info.subscribe_count -= 1;
                    if upstream_info.subscribe_count == 0 {
                        self.upstream_info.remove(&service);
                        self.upstream.remove(&service);
                        tracing::debug!(service = %service, "Close upstream websocket");
                    }
                }
            }
        }
    }

    async fn handle_command_stop(&mut self, command: StopCommand) {
        self.finish_subscribe(&command.id);
    }

    async fn handle_event(&mut self, event: StreamEvent<String, WsResult<Message>>) -> bool {
        match event {
            StreamEvent::Data(_, Ok(Message::Text(text))) => {
                let message = match serde_json::from_str::<ServerMessage>(&text) {
                    Ok(message) => message,
                    Err(_) => return false,
                };
                match message {
                    ServerMessage::Data { id, payload } | ServerMessage::Next { id, payload } => {
                        if let Some(info) = self.subscribes.get_mut(id) {
                            if info.tx.send(payload).is_err() {
                                self.finish_subscribe(id);
                            }
                        }
                    },
                    ServerMessage::Complete { id } => {
                        self.finish_subscribe(id);
                    },
                    _ => {},
                }
                true
            },
            StreamEvent::Data(service, Ok(Message::Ping(data))) => {
                if let Some(info) = self.upstream_info.get_mut(&service) {
                    info.sink.send(Message::Pong(data)).await.ok();
                }
                true
            },
            StreamEvent::Data(_, Ok(_)) => true,
            StreamEvent::Data(_, Err(_)) | StreamEvent::Complete(_) => false,
        }
    }
}<|MERGE_RESOLUTION|>--- conflicted
+++ resolved
@@ -7,12 +7,7 @@
 use anyhow::Result;
 use futures_util::{
     stream::{SplitSink, SplitStream},
-<<<<<<< HEAD
-    SinkExt,
-    StreamExt,
-=======
     SinkExt, StreamExt,
->>>>>>> ca919793
 };
 use graphgate_planner::{Request, Response};
 use http::{HeaderMap, Request as HttpRequest};
@@ -23,12 +18,7 @@
 };
 use tokio_tungstenite::{
     tungstenite::{protocol::CloseFrame, Message, Result as WsResult},
-<<<<<<< HEAD
-    MaybeTlsStream,
-    WebSocketStream,
-=======
     MaybeTlsStream, WebSocketStream,
->>>>>>> ca919793
 };
 
 use super::{
@@ -104,11 +94,15 @@
         {
             anyhow::bail!("Connection closed.");
         }
-        rx_reply.await.map_err(|_| anyhow::anyhow!("Connection closed."))?
+        rx_reply
+            .await
+            .map_err(|_| anyhow::anyhow!("Connection closed."))?
     }
 
     pub async fn stop(&self, id: impl Into<String>) {
-        self.tx_command.send(Command::Stop(StopCommand { id: id.into() })).ok();
+        self.tx_command
+            .send(Command::Stop(StopCommand { id: id.into() }))
+            .ok();
     }
 }
 
@@ -163,10 +157,9 @@
         service: &str,
     ) -> Result<(WebSocketStream<MaybeTlsStream<TcpStream>>, Protocols)> {
         const PROTOCOLS: &str = "graphql-ws, graphql-transport-ws";
-        let route = self
-            .route_table
-            .get(service)
-            .ok_or_else(|| anyhow::anyhow!("Service '{}' is not defined in the routing table.", service))?;
+        let route = self.route_table.get(service).ok_or_else(|| {
+            anyhow::anyhow!("Service '{}' is not defined in the routing table.", service)
+        })?;
         let scheme = match route.tls {
             true => "wss",
             false => "ws",
@@ -238,15 +231,18 @@
                 Err(err) => {
                     command.reply.send(Err(err)).ok();
                     return;
-                },
+                }
             };
             let (sink, stream) = stream.split();
             self.upstream.insert(command.service.clone(), stream);
-            self.upstream_info.insert(command.service.clone(), UpstreamInfo {
-                protocol,
-                sink,
-                subscribe_count: 0,
-            });
+            self.upstream_info.insert(
+                command.service.clone(),
+                UpstreamInfo {
+                    protocol,
+                    sink,
+                    subscribe_count: 0,
+                },
+            );
         }
 
         if let Some(info) = self.upstream_info.get_mut(&command.service) {
@@ -256,18 +252,26 @@
                 Some(subscribe_info) => {
                     assert!(!subscribe_info.services.contains(&command.service));
                     subscribe_info.services.insert(command.service.clone());
-                },
+                }
                 None => {
-                    self.subscribes.insert(command.id.clone(), SubscribeInfo {
-                        services: std::iter::once(command.service.clone()).collect(),
-                        tx: command.tx,
-                    });
-                },
+                    self.subscribes.insert(
+                        command.id.clone(),
+                        SubscribeInfo {
+                            services: std::iter::once(command.service.clone()).collect(),
+                            tx: command.tx,
+                        },
+                    );
+                }
             }
 
             info.sink
                 .send(Message::text(
-                    serde_json::to_string(&info.protocol.subscribe_message(&command.id, command.payload)).unwrap(),
+                    serde_json::to_string(
+                        &info
+                            .protocol
+                            .subscribe_message(&command.id, command.payload),
+                    )
+                    .unwrap(),
                 ))
                 .await
                 .ok();
@@ -309,20 +313,20 @@
                                 self.finish_subscribe(id);
                             }
                         }
-                    },
+                    }
                     ServerMessage::Complete { id } => {
                         self.finish_subscribe(id);
-                    },
-                    _ => {},
+                    }
+                    _ => {}
                 }
                 true
-            },
+            }
             StreamEvent::Data(service, Ok(Message::Ping(data))) => {
                 if let Some(info) = self.upstream_info.get_mut(&service) {
                     info.sink.send(Message::Pong(data)).await.ok();
                 }
                 true
-            },
+            }
             StreamEvent::Data(_, Ok(_)) => true,
             StreamEvent::Data(_, Err(_)) | StreamEvent::Complete(_) => false,
         }
