--- conflicted
+++ resolved
@@ -1,6 +1,5 @@
 [package]
 name = "graphgate-planner"
-<<<<<<< HEAD
 version.workspace = true
 authors.workspace = true
 edition.workspace = true
@@ -11,31 +10,12 @@
 keywords.workspace = true
 
 [dependencies]
-graphgate-schema = { path = "../schema" }
-graphgate-validation = { path = "../validation" }
-
-parser = { version = "3.0.24", package = "async-graphql-parser" }
-value = { version = "3.0.24", package = "async-graphql-value" }
-indexmap = { version = "1.8.0", features = ["serde-1"] }
-serde = "1.0.133"
-=======
-version = "0.6.0"
-authors = ["Sunli <scott_s829@163.com>"]
-edition = "2021"
-description = "GraphGate is Apollo Federation implemented in Rust"
-license = "MIT/Apache-2.0"
-homepage = "https://github.com/async-graphql/graphgate"
-repository = "https://github.com/async-graphql/graphgate"
-keywords = ["gateway", "graphql", "federation"]
-
-[dependencies]
 graphgate-schema.workspace = true
 graphgate-validation.workspace = true
 indexmap.workspace = true
 parser.workspace = true
 serde.workspace = true
 value.workspace = true
->>>>>>> ca919793
 
 [dev-dependencies]
 globset.workspace = true
