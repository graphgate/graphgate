--- conflicted
+++ resolved
@@ -25,10 +25,7 @@
     user(id: ID!): User @resolve(service: "accounts")
     topProducts: [Product!]! @resolve(service: "products")
     node(id: ID!): Node @resolve(service: "accounts")
-<<<<<<< HEAD
-=======
     reviews(productId: ID!, limit: Int): [Review!]! @resolve(service: "reviews")
->>>>>>> b932b1e1
     users(sortOrder: UserSortOrder!): [User!]! @resolve(service: "accounts")
 }
 
