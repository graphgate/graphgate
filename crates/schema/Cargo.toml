--- conflicted
+++ resolved
@@ -1,6 +1,5 @@
 [package]
 name = "graphgate-schema"
-<<<<<<< HEAD
 version.workspace = true
 authors.workspace = true
 edition.workspace = true
@@ -11,24 +10,8 @@
 keywords.workspace = true
 
 [dependencies]
-indexmap = { version = "1.8.0", features = ["serde-1"] }
-parser = { version = "3.0.24", package = "async-graphql-parser" }
-thiserror = "1.0.30"
 tracing = "0.1.37"
-value = { version = "3.0.24", package = "async-graphql-value" }
-=======
-version = "0.6.0"
-authors = ["Sunli <scott_s829@163.com>"]
-edition = "2021"
-description = "GraphGate is Apollo Federation implemented in Rust"
-license = "MIT/Apache-2.0"
-homepage = "https://github.com/async-graphql/graphgate"
-repository = "https://github.com/async-graphql/graphgate"
-keywords = ["gateway", "graphql", "federation"]
-
-[dependencies]
 indexmap.workspace = true
 parser.workspace = true
 thiserror.workspace = true
-value.workspace = true
->>>>>>> ca919793
+value.workspace = true