--- conflicted
+++ resolved
@@ -3,38 +3,13 @@
 use indexmap::{IndexMap, IndexSet};
 use parser::{
     types::{
-<<<<<<< HEAD
-        self,
-        BaseType,
-        ConstDirective,
-        DirectiveDefinition,
-        DirectiveLocation,
-        DocumentOperations,
-        EnumType,
-        InputObjectType,
-        InterfaceType,
-        ObjectType,
-        SchemaDefinition,
-        Selection,
-        SelectionSet,
-        ServiceDocument,
-        Type,
-        TypeDefinition,
-        TypeSystemDefinition,
-        UnionType,
-    },
-    Positioned,
-    Result,
-};
-use tracing::instrument;
-=======
         self, BaseType, ConstDirective, DirectiveDefinition, DirectiveLocation, DocumentOperations,
         EnumType, InputObjectType, InterfaceType, ObjectType, SchemaDefinition, Selection,
         SelectionSet, ServiceDocument, Type, TypeDefinition, TypeSystemDefinition, UnionType,
     },
     Positioned, Result,
 };
->>>>>>> ca919793
+use tracing::instrument;
 use value::{ConstValue, Name};
 
 use crate::{type_ext::TypeExt, CombineError};
@@ -147,7 +122,10 @@
 
     #[inline]
     pub fn is_composite(&self) -> bool {
-        matches!(self.kind, TypeKind::Object | TypeKind::Interface | TypeKind::Union)
+        matches!(
+            self.kind,
+            TypeKind::Object | TypeKind::Interface | TypeKind::Union
+        )
     }
 
     #[inline]
@@ -162,7 +140,10 @@
 
     #[inline]
     pub fn is_input(&self) -> bool {
-        matches!(self.kind, TypeKind::Enum | TypeKind::Scalar | TypeKind::InputObject)
+        matches!(
+            self.kind,
+            TypeKind::Enum | TypeKind::Scalar | TypeKind::InputObject
+        )
     }
 
     #[inline]
@@ -222,14 +203,14 @@
             match definition {
                 TypeSystemDefinition::Schema(schema) => {
                     convert_schema_definition(&mut composed_schema, schema.node);
-                },
+                }
                 TypeSystemDefinition::Type(type_definition) => {
                     composed_schema.types.insert(
                         type_definition.node.name.node.clone(),
                         convert_type_definition(type_definition.node),
                     );
-                },
-                TypeSystemDefinition::Directive(_) => {},
+                }
+                TypeSystemDefinition::Directive(_) => {}
             }
         }
 
@@ -245,18 +226,21 @@
 
         for obj in root_objects {
             let name = Name::new(obj);
-            composed_schema.types.insert(name.clone(), MetaType {
-                description: None,
-                name,
-                kind: TypeKind::Object,
-                owner: None,
-                keys: Default::default(),
-                implements: Default::default(),
-                fields: Default::default(),
-                possible_types: Default::default(),
-                enum_values: Default::default(),
-                input_fields: Default::default(),
-            });
+            composed_schema.types.insert(
+                name.clone(),
+                MetaType {
+                    description: None,
+                    name,
+                    kind: TypeKind::Object,
+                    owner: None,
+                    keys: Default::default(),
+                    implements: Default::default(),
+                    fields: Default::default(),
+                    possible_types: Default::default(),
+                    enum_values: Default::default(),
+                    input_fields: Default::default(),
+                },
+            );
         }
 
         composed_schema.query_type = Some(Name::new("Query"));
@@ -267,22 +251,31 @@
             for definition in doc.definitions {
                 match definition {
                     TypeSystemDefinition::Type(type_definition) => {
-                        if let types::TypeKind::Object(ObjectType { implements, fields }) = type_definition.node.kind {
+                        if let types::TypeKind::Object(ObjectType { implements, fields }) =
+                            type_definition.node.kind
+                        {
                             let name = type_definition.node.name.node.clone();
-                            let description = type_definition.node.description.map(|description| description.node);
-                            let is_extend = type_definition.node.extend || root_objects.contains(&&*name);
-                            let meta_type = composed_schema.types.entry(name.clone()).or_insert_with(|| MetaType {
-                                description,
-                                name,
-                                kind: TypeKind::Object,
-                                owner: None,
-                                keys: Default::default(),
-                                implements: Default::default(),
-                                fields: Default::default(),
-                                possible_types: Default::default(),
-                                enum_values: Default::default(),
-                                input_fields: Default::default(),
-                            });
+                            let description = type_definition
+                                .node
+                                .description
+                                .map(|description| description.node);
+                            let is_extend =
+                                type_definition.node.extend || root_objects.contains(&&*name);
+                            let meta_type = composed_schema
+                                .types
+                                .entry(name.clone())
+                                .or_insert_with(|| MetaType {
+                                    description,
+                                    name,
+                                    kind: TypeKind::Object,
+                                    owner: None,
+                                    keys: Default::default(),
+                                    implements: Default::default(),
+                                    fields: Default::default(),
+                                    possible_types: Default::default(),
+                                    enum_values: Default::default(),
+                                    input_fields: Default::default(),
+                                });
 
                             if !is_extend {
                                 meta_type.owner = Some(service.clone());
@@ -290,9 +283,13 @@
 
                             for directive in type_definition.node.directives {
                                 if directive.node.name.node.as_str() == "key" {
-                                    if let Some(fields) = get_argument_str(&directive.node.arguments, "fields") {
-                                        if let Some(selection_set) = parse_fields(fields.node)
-                                            .map(|selection_set| Positioned::new(selection_set, directive.pos))
+                                    if let Some(fields) =
+                                        get_argument_str(&directive.node.arguments, "fields")
+                                    {
+                                        if let Some(selection_set) =
+                                            parse_fields(fields.node).map(|selection_set| {
+                                                Positioned::new(selection_set, directive.pos)
+                                            })
                                         {
                                             meta_type
                                                 .keys
@@ -310,7 +307,8 @@
 
                             for field in fields {
                                 if is_extend {
-                                    let is_external = has_directive(&field.node.directives, "external");
+                                    let is_external =
+                                        has_directive(&field.node.directives, "external");
                                     if is_external {
                                         continue;
                                     }
@@ -337,13 +335,10 @@
                                     });
                                 }
                             }
-                            composed_schema.types.insert(meta_type.name.clone(), meta_type);
+                            composed_schema
+                                .types
+                                .insert(meta_type.name.clone(), meta_type);
                         }
-<<<<<<< HEAD
-                    },
-                    TypeSystemDefinition::Schema(_schema_definition) => {},
-                    TypeSystemDefinition::Directive(_directive_definition) => {},
-=======
                     }
                     TypeSystemDefinition::Schema(schema_definition) => {
                         if schema_definition.node.extend {
@@ -381,7 +376,6 @@
                         }
                     }
                     TypeSystemDefinition::Directive(_directive_definition) => {}
->>>>>>> ca919793
                 }
             }
         }
@@ -406,7 +400,10 @@
 
     #[inline]
     pub fn query_type(&self) -> &str {
-        self.query_type.as_ref().map(|name| name.as_str()).unwrap_or("Query")
+        self.query_type
+            .as_ref()
+            .map(|name| name.as_str())
+            .unwrap_or("Query")
     }
 
     #[inline]
@@ -437,9 +434,13 @@
     arguments: &'a [(Positioned<Name>, Positioned<ConstValue>)],
     name: &str,
 ) -> Option<&'a Positioned<ConstValue>> {
-    arguments
-        .iter()
-        .find_map(|d| if d.0.node.as_str() == name { Some(&d.1) } else { None })
+    arguments.iter().find_map(|d| {
+        if d.0.node.as_str() == name {
+            Some(&d.1)
+        } else {
+            None
+        }
+    })
 }
 
 fn get_argument_str<'a>(
@@ -461,7 +462,10 @@
         })
 }
 
-fn convert_schema_definition(composed_schema: &mut ComposedSchema, schema_definition: SchemaDefinition) {
+fn convert_schema_definition(
+    composed_schema: &mut ComposedSchema,
+    schema_definition: SchemaDefinition,
+) {
     composed_schema.query_type = schema_definition.query.map(|name| name.node);
     composed_schema.mutation_type = schema_definition.mutation.map(|name| name.node);
     composed_schema.subscription_type = schema_definition.subscription.map(|name| name.node);
@@ -485,43 +489,62 @@
         types::TypeKind::Scalar => type_definition.kind = TypeKind::Scalar,
         types::TypeKind::Object(ObjectType { implements, fields }) => {
             type_definition.kind = TypeKind::Object;
-            type_definition.implements = implements.into_iter().map(|implement| implement.node).collect();
-            type_definition.fields.extend(
-                fields
-                    .into_iter()
-                    .map(|field| (field.node.name.node.clone(), convert_field_definition(field.node))),
-            );
-        },
+            type_definition.implements = implements
+                .into_iter()
+                .map(|implement| implement.node)
+                .collect();
+            type_definition
+                .fields
+                .extend(fields.into_iter().map(|field| {
+                    (
+                        field.node.name.node.clone(),
+                        convert_field_definition(field.node),
+                    )
+                }));
+        }
         types::TypeKind::Interface(InterfaceType { implements, fields }) => {
             type_definition.kind = TypeKind::Interface;
             type_definition.implements = implements.into_iter().map(|name| name.node).collect();
             type_definition.fields = fields
                 .into_iter()
-                .map(|field| (field.node.name.node.clone(), convert_field_definition(field.node)))
+                .map(|field| {
+                    (
+                        field.node.name.node.clone(),
+                        convert_field_definition(field.node),
+                    )
+                })
                 .collect();
-        },
+        }
         types::TypeKind::Union(UnionType { members }) => {
             type_definition.kind = TypeKind::Union;
             type_definition.possible_types = members.into_iter().map(|name| name.node).collect();
-        },
+        }
         types::TypeKind::Enum(EnumType { values }) => {
             type_definition.kind = TypeKind::Enum;
-            type_definition.enum_values.extend(values.into_iter().map(|value| {
-                (value.node.value.node.clone(), MetaEnumValue {
-                    description: value.node.description.map(|description| description.node),
-                    value: value.node.value.node,
-                    deprecation: get_deprecated(&value.node.directives),
-                })
-            }));
-        },
+            type_definition
+                .enum_values
+                .extend(values.into_iter().map(|value| {
+                    (
+                        value.node.value.node.clone(),
+                        MetaEnumValue {
+                            description: value.node.description.map(|description| description.node),
+                            value: value.node.value.node,
+                            deprecation: get_deprecated(&value.node.directives),
+                        },
+                    )
+                }));
+        }
         types::TypeKind::InputObject(InputObjectType { fields }) => {
             type_definition.kind = TypeKind::InputObject;
-            type_definition.input_fields.extend(
-                fields
-                    .into_iter()
-                    .map(|field| (field.node.name.node.clone(), convert_input_value_definition(field.node))),
-            );
-        },
+            type_definition
+                .input_fields
+                .extend(fields.into_iter().map(|field| {
+                    (
+                        field.node.name.node.clone(),
+                        convert_input_value_definition(field.node),
+                    )
+                }));
+        }
     }
 
     for directive in definition.directives {
@@ -530,13 +553,14 @@
                 if let Some(service) = get_argument_str(&directive.node.arguments, "service") {
                     type_definition.owner = Some(service.node.to_string());
                 }
-            },
+            }
             "key" => {
-                if let Some((fields, service)) = get_argument_str(&directive.node.arguments, "fields")
-                    .zip(get_argument_str(&directive.node.arguments, "service"))
+                if let Some((fields, service)) =
+                    get_argument_str(&directive.node.arguments, "fields")
+                        .zip(get_argument_str(&directive.node.arguments, "service"))
                 {
-                    if let Some(selection_set) =
-                        parse_fields(fields.node).map(|selection_set| Positioned::new(selection_set, directive.pos))
+                    if let Some(selection_set) = parse_fields(fields.node)
+                        .map(|selection_set| Positioned::new(selection_set, directive.pos))
                     {
                         type_definition
                             .keys
@@ -545,8 +569,8 @@
                             .push(convert_key_fields(selection_set.node));
                     }
                 }
-            },
-            _ => {},
+            }
+            _ => {}
         }
     }
 
@@ -560,7 +584,12 @@
         arguments: definition
             .arguments
             .into_iter()
-            .map(|arg| (arg.node.name.node.clone(), convert_input_value_definition(arg.node)))
+            .map(|arg| {
+                (
+                    arg.node.name.node.clone(),
+                    convert_input_value_definition(arg.node),
+                )
+            })
             .collect(),
         ty: definition.ty.node,
         deprecation: get_deprecated(&definition.directives),
@@ -575,18 +604,18 @@
                 if let Some(service) = get_argument_str(&directive.node.arguments, "service") {
                     field_definition.service = Some(service.node.to_string());
                 }
-            },
+            }
             "requires" => {
                 if let Some(fields) = get_argument_str(&directive.node.arguments, "fields") {
                     field_definition.requires = parse_fields(fields.node).map(convert_key_fields);
                 }
-            },
+            }
             "provides" => {
                 if let Some(fields) = get_argument_str(&directive.node.arguments, "fields") {
                     field_definition.provides = parse_fields(fields.node).map(convert_key_fields);
                 }
-            },
-            _ => {},
+            }
+            _ => {}
         }
     }
 
@@ -600,7 +629,10 @@
             .into_iter()
             .filter_map(|field| {
                 if let Selection::Field(field) = field.node {
-                    Some((field.node.name.node, convert_key_fields(field.node.selection_set.node)))
+                    Some((
+                        field.node.name.node,
+                        convert_key_fields(field.node.selection_set.node),
+                    ))
                 } else {
                     None
                 }
@@ -632,7 +664,12 @@
         arguments: directive_definition
             .arguments
             .into_iter()
-            .map(|arg| (arg.node.name.node.clone(), convert_input_value_definition(arg.node)))
+            .map(|arg| {
+                (
+                    arg.node.name.node.clone(),
+                    convert_input_value_definition(arg.node),
+                )
+            })
             .collect(),
     }
 }
@@ -642,7 +679,8 @@
         .iter()
         .find(|directive| directive.node.name.node.as_str() == "deprecated")
         .map(|directive| Deprecation::Deprecated {
-            reason: get_argument_str(&directive.node.arguments, "reason").map(|reason| reason.node.to_string()),
+            reason: get_argument_str(&directive.node.arguments, "reason")
+                .map(|reason| reason.node.to_string()),
         })
         .unwrap_or(Deprecation::NoDeprecated)
 }
@@ -665,14 +703,14 @@
                 composed_schema
                     .types
                     .insert(type_definition.name.clone(), type_definition);
-            },
+            }
             TypeSystemDefinition::Directive(directive_definition) => {
                 composed_schema.directives.insert(
                     directive_definition.node.name.node.clone(),
                     convert_directive_definition(directive_definition.node),
                 );
-            },
-            TypeSystemDefinition::Schema(_) => {},
+            }
+            TypeSystemDefinition::Schema(_) => {}
         }
     }
 
@@ -684,38 +722,47 @@
             .unwrap_or("Query"),
     ) {
         let name = Name::new("__type");
-        query_type.fields.insert(name.clone(), MetaField {
-            description: None,
-            name,
-            arguments: {
-                let mut arguments = IndexMap::new();
-                let name = Name::new("name");
-                arguments.insert(name.clone(), MetaInputValue {
-                    description: None,
-                    name,
-                    ty: Type::new("String!").unwrap(),
-                    default_value: None,
-                });
-                arguments
+        query_type.fields.insert(
+            name.clone(),
+            MetaField {
+                description: None,
+                name,
+                arguments: {
+                    let mut arguments = IndexMap::new();
+                    let name = Name::new("name");
+                    arguments.insert(
+                        name.clone(),
+                        MetaInputValue {
+                            description: None,
+                            name,
+                            ty: Type::new("String!").unwrap(),
+                            default_value: None,
+                        },
+                    );
+                    arguments
+                },
+                ty: Type::new("__Type").unwrap(),
+                deprecation: Deprecation::NoDeprecated,
+                service: None,
+                requires: None,
+                provides: None,
             },
-            ty: Type::new("__Type").unwrap(),
-            deprecation: Deprecation::NoDeprecated,
-            service: None,
-            requires: None,
-            provides: None,
-        });
+        );
 
         let name = Name::new("__schema");
-        query_type.fields.insert(name.clone(), MetaField {
-            description: None,
-            name,
-            arguments: Default::default(),
-            ty: Type::new("__Schema!").unwrap(),
-            deprecation: Deprecation::NoDeprecated,
-            service: None,
-            requires: None,
-            provides: None,
-        });
+        query_type.fields.insert(
+            name.clone(),
+            MetaField {
+                description: None,
+                name,
+                arguments: Default::default(),
+                ty: Type::new("__Schema!").unwrap(),
+                deprecation: Deprecation::NoDeprecated,
+                service: None,
+                requires: None,
+                provides: None,
+            },
+        );
     }
 
     let mut possible_types: HashMap<Name, IndexSet<Name>> = Default::default();
