use std::collections::{HashMap, HashSet};

use parser::{
    types::{ExecutableDocument, FragmentDefinition, FragmentSpread},
<<<<<<< HEAD
    Pos,
    Positioned,
=======
    Pos, Positioned,
>>>>>>> ca919793
};
use value::Name;

use crate::{RuleError, Visitor, VisitorContext};

struct CycleDetector<'a> {
    visited: HashSet<&'a str>,
    spreads: &'a HashMap<&'a str, Vec<(&'a str, Pos)>>,
    path_indices: HashMap<&'a str, usize>,
    errors: Vec<RuleError>,
}

impl<'a> CycleDetector<'a> {
    fn detect_from(&mut self, from: &'a str, path: &mut Vec<(&'a str, Pos)>) {
        self.visited.insert(from);

        if !self.spreads.contains_key(from) {
            return;
        }

        self.path_indices.insert(from, path.len());

        for (name, pos) in &self.spreads[from] {
            let index = self.path_indices.get(name).cloned();

            if let Some(index) = index {
                let err_pos = if index < path.len() { path[index].1 } else { *pos };

                self.errors.push(RuleError {
                    locations: vec![err_pos],
                    message: format!("Cannot spread fragment \"{}\"", name),
                });
            } else if !self.visited.contains(name) {
                path.push((name, *pos));
                self.detect_from(name, path);
                path.pop();
            }
        }

        self.path_indices.remove(from);
    }
}

#[derive(Default)]
pub struct NoFragmentCycles<'a> {
    current_fragment: Option<&'a str>,
    spreads: HashMap<&'a str, Vec<(&'a str, Pos)>>,
    fragment_order: Vec<&'a str>,
}

impl<'a> Visitor<'a> for NoFragmentCycles<'a> {
    fn exit_document(&mut self, ctx: &mut VisitorContext<'a>, _doc: &'a ExecutableDocument) {
        let mut detector = CycleDetector {
            visited: HashSet::new(),
            spreads: &self.spreads,
            path_indices: HashMap::new(),
            errors: Vec::new(),
        };

        for frag in &self.fragment_order {
            if !detector.visited.contains(frag) {
                let mut path = Vec::new();
                detector.detect_from(frag, &mut path);
            }
        }

        ctx.append_errors(detector.errors);
    }

    fn enter_fragment_definition(
        &mut self,
        _ctx: &mut VisitorContext<'a>,
        name: &'a Name,
        _fragment_definition: &'a Positioned<FragmentDefinition>,
    ) {
        self.current_fragment = Some(name);
        self.fragment_order.push(name);
    }

    fn exit_fragment_definition(
        &mut self,
        _ctx: &mut VisitorContext<'a>,
        _name: &'a Name,
        _fragment_definition: &'a Positioned<FragmentDefinition>,
    ) {
        self.current_fragment = None;
    }

    fn enter_fragment_spread(
        &mut self,
        _ctx: &mut VisitorContext<'a>,
        fragment_spread: &'a Positioned<FragmentSpread>,
    ) {
        if let Some(current_fragment) = self.current_fragment {
            self.spreads
                .entry(current_fragment)
                .or_default()
                .push((&fragment_spread.node.fragment_name.node, fragment_spread.pos));
        }
    }
}

#[cfg(test)]
mod tests {
    use super::*;

    pub fn factory<'a>() -> NoFragmentCycles<'a> {
        NoFragmentCycles::default()
    }

    #[test]
    fn single_reference_is_valid() {
        expect_passes_rule!(
            factory,
            r#"
          fragment fragA on Dog { ...fragB }
          fragment fragB on Dog { name }
          { __typename }
        "#,
        );
    }

    #[test]
    fn spreading_twice_is_not_circular() {
        expect_passes_rule!(
            factory,
            r#"
          fragment fragA on Dog { ...fragB, ...fragB }
          fragment fragB on Dog { name }
          { __typename }
        "#,
        );
    }

    #[test]
    fn spreading_twice_indirectly_is_not_circular() {
        expect_passes_rule!(
            factory,
            r#"
          fragment fragA on Dog { ...fragB, ...fragC }
          fragment fragB on Dog { ...fragC }
          fragment fragC on Dog { name }
          { __typename }
        "#,
        );
    }

    #[test]
    fn double_spread_within_abstract_types() {
        expect_passes_rule!(
            factory,
            r#"
          fragment nameFragment on Pet {
            ... on Dog { name }
            ... on Cat { name }
          }
          fragment spreadsInAnon on Pet {
            ... on Dog { ...nameFragment }
            ... on Cat { ...nameFragment }
          }
          { __typename }
        "#,
        );
    }

    #[test]
    fn does_not_false_positive_on_unknown_fragment() {
        expect_passes_rule!(
            factory,
            r#"
          fragment nameFragment on Pet {
            ...UnknownFragment
          }
          { __typename }
        "#,
        );
    }

    #[test]
    fn spreading_recursively_within_field_fails() {
        expect_fails_rule!(
            factory,
            r#"
          fragment fragA on Human { relatives { ...fragA } },
          { __typename }
        "#,
        );
    }

    #[test]
    fn no_spreading_itself_directly() {
        expect_fails_rule!(
            factory,
            r#"
          fragment fragA on Dog { ...fragA }
          { __typename }
        "#,
        );
    }

    #[test]
    fn no_spreading_itself_directly_within_inline_fragment() {
        expect_fails_rule!(
            factory,
            r#"
          fragment fragA on Pet {
            ... on Dog {
              ...fragA
            }
          }
          { __typename }
        "#,
        );
    }

    #[test]
    fn no_spreading_itself_indirectly() {
        expect_fails_rule!(
            factory,
            r#"
          fragment fragA on Dog { ...fragB }
          fragment fragB on Dog { ...fragA }
          { __typename }
        "#,
        );
    }

    #[test]
    fn no_spreading_itself_indirectly_reports_opposite_order() {
        expect_fails_rule!(
            factory,
            r#"
          fragment fragB on Dog { ...fragA }
          fragment fragA on Dog { ...fragB }
          { __typename }
        "#,
        );
    }

    #[test]
    fn no_spreading_itself_indirectly_within_inline_fragment() {
        expect_fails_rule!(
            factory,
            r#"
          fragment fragA on Pet {
            ... on Dog {
              ...fragB
            }
          }
          fragment fragB on Pet {
            ... on Dog {
              ...fragA
            }
          }
          { __typename }
        "#,
        );
    }

    #[test]
    fn no_spreading_itself_deeply() {
        expect_fails_rule!(
            factory,
            r#"
          fragment fragA on Dog { ...fragB }
          fragment fragB on Dog { ...fragC }
          fragment fragC on Dog { ...fragO }
          fragment fragX on Dog { ...fragY }
          fragment fragY on Dog { ...fragZ }
          fragment fragZ on Dog { ...fragO }
          fragment fragO on Dog { ...fragP }
          fragment fragP on Dog { ...fragA, ...fragX }
          { __typename }
        "#,
        );
    }

    #[test]
    fn no_spreading_itself_deeply_two_paths() {
        expect_fails_rule!(
            factory,
            r#"
          fragment fragA on Dog { ...fragB, ...fragC }
          fragment fragB on Dog { ...fragA }
          fragment fragC on Dog { ...fragA }
          { __typename }
        "#,
        );
    }

    #[test]
    fn no_spreading_itself_deeply_two_paths_alt_traversal_order() {
        expect_fails_rule!(
            factory,
            r#"
          fragment fragA on Dog { ...fragC }
          fragment fragB on Dog { ...fragC }
          fragment fragC on Dog { ...fragA, ...fragB }
          { __typename }
        "#,
        );
    }

    #[test]
    fn no_spreading_itself_deeply_and_immediately() {
        expect_fails_rule!(
            factory,
            r#"
          fragment fragA on Dog { ...fragB }
          fragment fragB on Dog { ...fragB, ...fragC }
          fragment fragC on Dog { ...fragA, ...fragB }
          { __typename }
        "#,
        );
    }
}<|MERGE_RESOLUTION|>--- conflicted
+++ resolved
@@ -2,12 +2,7 @@
 
 use parser::{
     types::{ExecutableDocument, FragmentDefinition, FragmentSpread},
-<<<<<<< HEAD
-    Pos,
-    Positioned,
-=======
     Pos, Positioned,
->>>>>>> ca919793
 };
 use value::Name;
 
@@ -34,7 +29,11 @@
             let index = self.path_indices.get(name).cloned();
 
             if let Some(index) = index {
-                let err_pos = if index < path.len() { path[index].1 } else { *pos };
+                let err_pos = if index < path.len() {
+                    path[index].1
+                } else {
+                    *pos
+                };
 
                 self.errors.push(RuleError {
                     locations: vec![err_pos],
@@ -102,10 +101,10 @@
         fragment_spread: &'a Positioned<FragmentSpread>,
     ) {
         if let Some(current_fragment) = self.current_fragment {
-            self.spreads
-                .entry(current_fragment)
-                .or_default()
-                .push((&fragment_spread.node.fragment_name.node, fragment_spread.pos));
+            self.spreads.entry(current_fragment).or_default().push((
+                &fragment_spread.node.fragment_name.node,
+                fragment_spread.pos,
+            ));
         }
     }
 }
