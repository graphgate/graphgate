use std::collections::{HashMap, HashSet};

use graphgate_schema::ValueExt;
use parser::{
<<<<<<< HEAD
    types::{ExecutableDocument, FragmentDefinition, FragmentSpread, OperationDefinition, VariableDefinition},
    Pos,
    Positioned,
=======
    types::{
        ExecutableDocument, FragmentDefinition, FragmentSpread, OperationDefinition,
        VariableDefinition,
    },
    Pos, Positioned,
>>>>>>> ca919793
};
use value::{Name, Value};

use crate::{utils::Scope, Visitor, VisitorContext};

#[derive(Default)]
pub struct NoUndefinedVariables<'a> {
    defined_variables: HashMap<Option<&'a str>, (Pos, HashSet<&'a str>)>,
    used_variables: HashMap<Scope<'a>, HashMap<&'a str, Pos>>,
    current_scope: Option<Scope<'a>>,
    spreads: HashMap<Scope<'a>, Vec<&'a str>>,
}

impl<'a> NoUndefinedVariables<'a> {
    fn find_undef_vars(
        &'a self,
        scope: &Scope<'a>,
        defined: &HashSet<&'a str>,
        unused: &mut Vec<(&'a str, Pos)>,
        visited: &mut HashSet<Scope<'a>>,
    ) {
        if visited.contains(scope) {
            return;
        }

        visited.insert(*scope);

        if let Some(used_vars) = self.used_variables.get(scope) {
            for (var, pos) in used_vars {
                if !defined.contains(var) {
                    unused.push((*var, *pos));
                }
            }
        }

        if let Some(spreads) = self.spreads.get(scope) {
            for spread in spreads {
                self.find_undef_vars(&Scope::Fragment(spread), defined, unused, visited);
            }
        }
    }
}

impl<'a> Visitor<'a> for NoUndefinedVariables<'a> {
    fn exit_document(&mut self, ctx: &mut VisitorContext<'a>, _doc: &'a ExecutableDocument) {
        for (op_name, (def_pos, def_vars)) in &self.defined_variables {
            let mut unused = Vec::new();
            let mut visited = HashSet::new();
            self.find_undef_vars(&Scope::Operation(*op_name), def_vars, &mut unused, &mut visited);

            for (var, pos) in unused {
                if let Some(op_name) = op_name {
                    ctx.report_error(
                        vec![*def_pos, pos],
                        format!(r#"Variable "${}" is not defined by operation "{}""#, var, op_name),
                    );
                } else {
                    ctx.report_error(vec![pos], format!(r#"Variable "${}" is not defined"#, var));
                }
            }
        }
    }

    fn enter_operation_definition(
        &mut self,
        _ctx: &mut VisitorContext<'a>,
        name: Option<&'a Name>,
        operation_definition: &'a Positioned<OperationDefinition>,
    ) {
        let name = name.map(Name::as_str);
        self.current_scope = Some(Scope::Operation(name));
        self.defined_variables
            .insert(name, (operation_definition.pos, HashSet::new()));
    }

    fn enter_fragment_definition(
        &mut self,
        _ctx: &mut VisitorContext<'a>,
        name: &'a Name,
        _fragment_definition: &'a Positioned<FragmentDefinition>,
    ) {
        self.current_scope = Some(Scope::Fragment(name));
    }

    fn enter_variable_definition(
        &mut self,
        _ctx: &mut VisitorContext<'a>,
        variable_definition: &'a Positioned<VariableDefinition>,
    ) {
        if let Some(Scope::Operation(ref name)) = self.current_scope {
            if let Some(&mut (_, ref mut vars)) = self.defined_variables.get_mut(name) {
                vars.insert(&variable_definition.node.name.node);
            }
        }
    }

    fn enter_argument(
        &mut self,
        _ctx: &mut VisitorContext<'a>,
        name: &'a Positioned<Name>,
        value: &'a Positioned<Value>,
    ) {
        if let Some(ref scope) = self.current_scope {
            self.used_variables
                .entry(*scope)
                .or_default()
                .extend(value.node.referenced_variables().into_iter().map(|n| (n, name.pos)));
        }
    }

    fn enter_fragment_spread(
        &mut self,
        _ctx: &mut VisitorContext<'a>,
        fragment_spread: &'a Positioned<FragmentSpread>,
    ) {
        if let Some(ref scope) = self.current_scope {
            self.spreads
                .entry(*scope)
                .or_default()
                .push(&fragment_spread.node.fragment_name.node);
        }
    }
}

#[cfg(test)]
mod tests {
    use super::*;

    pub fn factory<'a>() -> NoUndefinedVariables<'a> {
        NoUndefinedVariables::default()
    }

    #[test]
    fn all_variables_defined() {
        expect_passes_rule!(
            factory,
            r#"
          query Foo($a: String, $b: String, $c: String) {
            field(a: $a, b: $b, c: $c)
          }
        "#,
        );
    }

    #[test]
    fn all_variables_deeply_defined() {
        expect_passes_rule!(
            factory,
            r#"
          query Foo($a: String, $b: String, $c: String) {
            field(a: $a) {
              field(b: $b) {
                field(c: $c)
              }
            }
          }
        "#,
        );
    }

    #[test]
    fn all_variables_deeply_defined_in_inline_fragments_defined() {
        expect_passes_rule!(
            factory,
            r#"
          query Foo($a: String, $b: String, $c: String) {
            ... on Type {
              field(a: $a) {
                field(b: $b) {
                  ... on Type {
                    field(c: $c)
                  }
                }
              }
            }
          }
        "#,
        );
    }

    #[test]
    fn all_variables_in_fragments_deeply_defined() {
        expect_passes_rule!(
            factory,
            r#"
          query Foo($a: String, $b: String, $c: String) {
            ...FragA
          }
          fragment FragA on Type {
            field(a: $a) {
              ...FragB
            }
          }
          fragment FragB on Type {
            field(b: $b) {
              ...FragC
            }
          }
          fragment FragC on Type {
            field(c: $c)
          }
        "#,
        );
    }

    #[test]
    fn variable_within_single_fragment_defined_in_multiple_operations() {
        expect_passes_rule!(
            factory,
            r#"
          query Foo($a: String) {
            ...FragA
          }
          query Bar($a: String) {
            ...FragA
          }
          fragment FragA on Type {
            field(a: $a)
          }
        "#,
        );
    }

    #[test]
    fn variable_within_fragments_defined_in_operations() {
        expect_passes_rule!(
            factory,
            r#"
          query Foo($a: String) {
            ...FragA
          }
          query Bar($b: String) {
            ...FragB
          }
          fragment FragA on Type {
            field(a: $a)
          }
          fragment FragB on Type {
            field(b: $b)
          }
        "#,
        );
    }

    #[test]
    fn variable_within_recursive_fragment_defined() {
        expect_passes_rule!(
            factory,
            r#"
          query Foo($a: String) {
            ...FragA
          }
          fragment FragA on Type {
            field(a: $a) {
              ...FragA
            }
          }
        "#,
        );
    }

    #[test]
    fn variable_not_defined() {
        expect_fails_rule!(
            factory,
            r#"
          query Foo($a: String, $b: String, $c: String) {
            field(a: $a, b: $b, c: $c, d: $d)
          }
        "#,
        );
    }

    #[test]
    fn variable_not_defined_by_unnamed_query() {
        expect_fails_rule!(
            factory,
            r#"
          {
            field(a: $a)
          }
        "#,
        );
    }

    #[test]
    fn multiple_variables_not_defined() {
        expect_fails_rule!(
            factory,
            r#"
          query Foo($b: String) {
            field(a: $a, b: $b, c: $c)
          }
        "#,
        );
    }

    #[test]
    fn variable_in_fragment_not_defined_by_unnamed_query() {
        expect_fails_rule!(
            factory,
            r#"
          {
            ...FragA
          }
          fragment FragA on Type {
            field(a: $a)
          }
        "#,
        );
    }

    #[test]
    fn variable_in_fragment_not_defined_by_operation() {
        expect_fails_rule!(
            factory,
            r#"
          query Foo($a: String, $b: String) {
            ...FragA
          }
          fragment FragA on Type {
            field(a: $a) {
              ...FragB
            }
          }
          fragment FragB on Type {
            field(b: $b) {
              ...FragC
            }
          }
          fragment FragC on Type {
            field(c: $c)
          }
        "#,
        );
    }

    #[test]
    fn multiple_variables_in_fragments_not_defined() {
        expect_fails_rule!(
            factory,
            r#"
          query Foo($b: String) {
            ...FragA
          }
          fragment FragA on Type {
            field(a: $a) {
              ...FragB
            }
          }
          fragment FragB on Type {
            field(b: $b) {
              ...FragC
            }
          }
          fragment FragC on Type {
            field(c: $c)
          }
        "#,
        );
    }

    #[test]
    fn single_variable_in_fragment_not_defined_by_multiple_operations() {
        expect_fails_rule!(
            factory,
            r#"
          query Foo($a: String) {
            ...FragAB
          }
          query Bar($a: String) {
            ...FragAB
          }
          fragment FragAB on Type {
            field(a: $a, b: $b)
          }
        "#,
        );
    }

    #[test]
    fn variables_in_fragment_not_defined_by_multiple_operations() {
        expect_fails_rule!(
            factory,
            r#"
          query Foo($b: String) {
            ...FragAB
          }
          query Bar($a: String) {
            ...FragAB
          }
          fragment FragAB on Type {
            field(a: $a, b: $b)
          }
        "#,
        );
    }

    #[test]
    fn variable_in_fragment_used_by_other_operation() {
        expect_fails_rule!(
            factory,
            r#"
          query Foo($b: String) {
            ...FragA
          }
          query Bar($a: String) {
            ...FragB
          }
          fragment FragA on Type {
            field(a: $a)
          }
          fragment FragB on Type {
            field(b: $b)
          }
        "#,
        );
    }

    #[test]
    fn multiple_undefined_variables_produce_multiple_errors() {
        expect_fails_rule!(
            factory,
            r#"
          query Foo($b: String) {
            ...FragAB
          }
          query Bar($a: String) {
            ...FragAB
          }
          fragment FragAB on Type {
            field1(a: $a, b: $b)
            ...FragC
            field3(a: $a, b: $b)
          }
          fragment FragC on Type {
            field2(c: $c)
          }
        "#,
        );
    }
}<|MERGE_RESOLUTION|>--- conflicted
+++ resolved
@@ -2,17 +2,11 @@
 
 use graphgate_schema::ValueExt;
 use parser::{
-<<<<<<< HEAD
-    types::{ExecutableDocument, FragmentDefinition, FragmentSpread, OperationDefinition, VariableDefinition},
-    Pos,
-    Positioned,
-=======
     types::{
         ExecutableDocument, FragmentDefinition, FragmentSpread, OperationDefinition,
         VariableDefinition,
     },
     Pos, Positioned,
->>>>>>> ca919793
 };
 use value::{Name, Value};
 
@@ -61,13 +55,21 @@
         for (op_name, (def_pos, def_vars)) in &self.defined_variables {
             let mut unused = Vec::new();
             let mut visited = HashSet::new();
-            self.find_undef_vars(&Scope::Operation(*op_name), def_vars, &mut unused, &mut visited);
+            self.find_undef_vars(
+                &Scope::Operation(*op_name),
+                def_vars,
+                &mut unused,
+                &mut visited,
+            );
 
             for (var, pos) in unused {
                 if let Some(op_name) = op_name {
                     ctx.report_error(
                         vec![*def_pos, pos],
-                        format!(r#"Variable "${}" is not defined by operation "{}""#, var, op_name),
+                        format!(
+                            r#"Variable "${}" is not defined by operation "{}""#,
+                            var, op_name
+                        ),
                     );
                 } else {
                     ctx.report_error(vec![pos], format!(r#"Variable "${}" is not defined"#, var));
@@ -116,10 +118,13 @@
         value: &'a Positioned<Value>,
     ) {
         if let Some(ref scope) = self.current_scope {
-            self.used_variables
-                .entry(*scope)
-                .or_default()
-                .extend(value.node.referenced_variables().into_iter().map(|n| (n, name.pos)));
+            self.used_variables.entry(*scope).or_default().extend(
+                value
+                    .node
+                    .referenced_variables()
+                    .into_iter()
+                    .map(|n| (n, name.pos)),
+            );
         }
     }
 
