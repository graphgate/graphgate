--- conflicted
+++ resolved
@@ -2,12 +2,7 @@
 
 use parser::{
     types::{ExecutableDocument, FragmentDefinition, FragmentSpread, OperationDefinition},
-<<<<<<< HEAD
-    Pos,
-    Positioned,
-=======
     Pos, Positioned,
->>>>>>> ca919793
 };
 use value::Name;
 
@@ -43,12 +38,18 @@
         let mut reachable = HashSet::new();
 
         for (name, _) in doc.operations.iter() {
-            self.find_reachable_fragments(&Scope::Operation(name.map(Name::as_str)), &mut reachable);
+            self.find_reachable_fragments(
+                &Scope::Operation(name.map(Name::as_str)),
+                &mut reachable,
+            );
         }
 
         for (fragment_name, pos) in &self.defined_fragments {
             if !reachable.contains(fragment_name) {
-                ctx.report_error(vec![*pos], format!(r#"Fragment "{}" is never used"#, fragment_name));
+                ctx.report_error(
+                    vec![*pos],
+                    format!(r#"Fragment "{}" is never used"#, fragment_name),
+                );
             }
         }
     }
@@ -69,7 +70,8 @@
         fragment_definition: &'a Positioned<FragmentDefinition>,
     ) {
         self.current_scope = Some(Scope::Fragment(name));
-        self.defined_fragments.insert((name, fragment_definition.pos));
+        self.defined_fragments
+            .insert((name, fragment_definition.pos));
     }
 
     fn enter_fragment_spread(
