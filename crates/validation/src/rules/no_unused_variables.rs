use std::collections::{HashMap, HashSet};

use graphgate_schema::ValueExt;
use parser::{
<<<<<<< HEAD
    types::{ExecutableDocument, FragmentDefinition, FragmentSpread, OperationDefinition, VariableDefinition},
    Pos,
    Positioned,
=======
    types::{
        ExecutableDocument, FragmentDefinition, FragmentSpread, OperationDefinition,
        VariableDefinition,
    },
    Pos, Positioned,
>>>>>>> ca919793
};
use value::{Name, Value};

use crate::{utils::Scope, Visitor, VisitorContext};

#[derive(Default)]
pub struct NoUnusedVariables<'a> {
    defined_variables: HashMap<Option<&'a str>, HashSet<(&'a str, Pos)>>,
    used_variables: HashMap<Scope<'a>, Vec<&'a str>>,
    current_scope: Option<Scope<'a>>,
    spreads: HashMap<Scope<'a>, Vec<&'a str>>,
}

impl<'a> NoUnusedVariables<'a> {
    fn find_used_vars(
        &self,
        from: &Scope<'a>,
        defined: &HashSet<&'a str>,
        used: &mut HashSet<&'a str>,
        visited: &mut HashSet<Scope<'a>>,
    ) {
        if visited.contains(from) {
            return;
        }

        visited.insert(*from);

        if let Some(used_vars) = self.used_variables.get(from) {
            for var in used_vars {
                if defined.contains(var) {
                    used.insert(var);
                }
            }
        }

        if let Some(spreads) = self.spreads.get(from) {
            for spread in spreads {
                self.find_used_vars(&Scope::Fragment(spread), defined, used, visited);
            }
        }
    }
}

impl<'a> Visitor<'a> for NoUnusedVariables<'a> {
    fn exit_document(&mut self, ctx: &mut VisitorContext<'a>, _doc: &'a ExecutableDocument) {
        for (op_name, def_vars) in &self.defined_variables {
            let mut used = HashSet::new();
            let mut visited = HashSet::new();
            self.find_used_vars(
                &Scope::Operation(*op_name),
                &def_vars.iter().map(|(name, _)| *name).collect(),
                &mut used,
                &mut visited,
            );

            for (var, pos) in def_vars.iter().filter(|(var, _)| !used.contains(var)) {
                if let Some(op_name) = op_name {
                    ctx.report_error(
                        vec![*pos],
                        format!(r#"Variable "${}" is not used by operation "{}""#, var, op_name),
                    );
                } else {
                    ctx.report_error(vec![*pos], format!(r#"Variable "${}" is not used"#, var));
                }
            }
        }
    }

    fn enter_operation_definition(
        &mut self,
        _ctx: &mut VisitorContext<'a>,
        name: Option<&'a Name>,
        _operation_definition: &'a Positioned<OperationDefinition>,
    ) {
        let op_name = name.map(Name::as_str);
        self.current_scope = Some(Scope::Operation(op_name));
        self.defined_variables.insert(op_name, HashSet::new());
    }

    fn enter_fragment_definition(
        &mut self,
        _ctx: &mut VisitorContext<'a>,
        name: &'a Name,
        _fragment_definition: &'a Positioned<FragmentDefinition>,
    ) {
        self.current_scope = Some(Scope::Fragment(name));
    }

    fn enter_variable_definition(
        &mut self,
        _ctx: &mut VisitorContext<'a>,
        variable_definition: &'a Positioned<VariableDefinition>,
    ) {
        if let Some(Scope::Operation(ref name)) = self.current_scope {
            if let Some(vars) = self.defined_variables.get_mut(name) {
                vars.insert((&variable_definition.node.name.node, variable_definition.pos));
            }
        }
    }

    fn enter_argument(
        &mut self,
        _ctx: &mut VisitorContext<'a>,
        _name: &'a Positioned<Name>,
        value: &'a Positioned<Value>,
    ) {
        if let Some(ref scope) = self.current_scope {
            self.used_variables
                .entry(*scope)
                .or_default()
                .extend(value.node.referenced_variables());
        }
    }

    fn enter_fragment_spread(
        &mut self,
        _ctx: &mut VisitorContext<'a>,
        fragment_spread: &'a Positioned<FragmentSpread>,
    ) {
        if let Some(ref scope) = self.current_scope {
            self.spreads
                .entry(*scope)
                .or_default()
                .push(&fragment_spread.node.fragment_name.node);
        }
    }
}

#[cfg(test)]
mod tests {
    use super::*;

    pub fn factory<'a>() -> NoUnusedVariables<'a> {
        NoUnusedVariables::default()
    }

    #[test]
    fn uses_all_variables() {
        expect_passes_rule!(
            factory,
            r#"
          query ($a: String, $b: String, $c: String) {
            field(a: $a, b: $b, c: $c)
          }
        "#,
        );
    }

    #[test]
    fn uses_all_variables_deeply() {
        expect_passes_rule!(
            factory,
            r#"
          query Foo($a: String, $b: String, $c: String) {
            field(a: $a) {
              field(b: $b) {
                field(c: $c)
              }
            }
          }
        "#,
        );
    }

    #[test]
    fn uses_all_variables_deeply_in_inline_fragments() {
        expect_passes_rule!(
            factory,
            r#"
          query Foo($a: String, $b: String, $c: String) {
            ... on Type {
              field(a: $a) {
                field(b: $b) {
                  ... on Type {
                    field(c: $c)
                  }
                }
              }
            }
          }
        "#,
        );
    }

    #[test]
    fn uses_all_variables_in_fragments() {
        expect_passes_rule!(
            factory,
            r#"
          query Foo($a: String, $b: String, $c: String) {
            ...FragA
          }
          fragment FragA on Type {
            field(a: $a) {
              ...FragB
            }
          }
          fragment FragB on Type {
            field(b: $b) {
              ...FragC
            }
          }
          fragment FragC on Type {
            field(c: $c)
          }
        "#,
        );
    }

    #[test]
    fn variable_used_by_fragment_in_multiple_operations() {
        expect_passes_rule!(
            factory,
            r#"
          query Foo($a: String) {
            ...FragA
          }
          query Bar($b: String) {
            ...FragB
          }
          fragment FragA on Type {
            field(a: $a)
          }
          fragment FragB on Type {
            field(b: $b)
          }
        "#,
        );
    }

    #[test]
    fn variable_used_by_recursive_fragment() {
        expect_passes_rule!(
            factory,
            r#"
          query Foo($a: String) {
            ...FragA
          }
          fragment FragA on Type {
            field(a: $a) {
              ...FragA
            }
          }
        "#,
        );
    }

    #[test]
    fn variable_used_by_inline_fragment() {
        expect_passes_rule!(
            factory,
            r#"
          query Foo($a: String) {
            ... {
                field(a: $a) {
                  ...FragA
                }
            }
          }
        "#,
        );
    }

    #[test]
    fn variable_not_used() {
        expect_fails_rule!(
            factory,
            r#"
          query ($a: String, $b: String, $c: String) {
            field(a: $a, b: $b)
          }
        "#,
        );
    }

    #[test]
    fn multiple_variables_not_used_1() {
        expect_fails_rule!(
            factory,
            r#"
          query Foo($a: String, $b: String, $c: String) {
            field(b: $b)
          }
        "#,
        );
    }

    #[test]
    fn variable_not_used_in_fragment() {
        expect_fails_rule!(
            factory,
            r#"
          query Foo($a: String, $b: String, $c: String) {
            ...FragA
          }
          fragment FragA on Type {
            field(a: $a) {
              ...FragB
            }
          }
          fragment FragB on Type {
            field(b: $b) {
              ...FragC
            }
          }
          fragment FragC on Type {
            field
          }
        "#,
        );
    }

    #[test]
    fn multiple_variables_not_used_2() {
        expect_fails_rule!(
            factory,
            r#"
          query Foo($a: String, $b: String, $c: String) {
            ...FragA
          }
          fragment FragA on Type {
            field {
              ...FragB
            }
          }
          fragment FragB on Type {
            field(b: $b) {
              ...FragC
            }
          }
          fragment FragC on Type {
            field
          }
        "#,
        );
    }

    #[test]
    fn variable_not_used_by_unreferenced_fragment() {
        expect_fails_rule!(
            factory,
            r#"
          query Foo($b: String) {
            ...FragA
          }
          fragment FragA on Type {
            field(a: $a)
          }
          fragment FragB on Type {
            field(b: $b)
          }
        "#,
        );
    }

    #[test]
    fn variable_not_used_by_fragment_used_by_other_operation() {
        expect_fails_rule!(
            factory,
            r#"
          query Foo($b: String) {
            ...FragA
          }
          query Bar($a: String) {
            ...FragB
          }
          fragment FragA on Type {
            field(a: $a)
          }
          fragment FragB on Type {
            field(b: $b)
          }
        "#,
        );
    }
}<|MERGE_RESOLUTION|>--- conflicted
+++ resolved
@@ -2,17 +2,11 @@
 
 use graphgate_schema::ValueExt;
 use parser::{
-<<<<<<< HEAD
-    types::{ExecutableDocument, FragmentDefinition, FragmentSpread, OperationDefinition, VariableDefinition},
-    Pos,
-    Positioned,
-=======
     types::{
         ExecutableDocument, FragmentDefinition, FragmentSpread, OperationDefinition,
         VariableDefinition,
     },
     Pos, Positioned,
->>>>>>> ca919793
 };
 use value::{Name, Value};
 
@@ -72,7 +66,10 @@
                 if let Some(op_name) = op_name {
                     ctx.report_error(
                         vec![*pos],
-                        format!(r#"Variable "${}" is not used by operation "{}""#, var, op_name),
+                        format!(
+                            r#"Variable "${}" is not used by operation "{}""#,
+                            var, op_name
+                        ),
                     );
                 } else {
                     ctx.report_error(vec![*pos], format!(r#"Variable "${}" is not used"#, var));
