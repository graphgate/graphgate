use std::collections::HashMap;

use parser::{
    types::{Field, Selection, SelectionSet},
    Positioned,
};

use crate::{Visitor, VisitorContext};

#[derive(Default)]
pub struct OverlappingFieldsCanBeMerged;

impl<'a> Visitor<'a> for OverlappingFieldsCanBeMerged {
    fn enter_selection_set(&mut self, ctx: &mut VisitorContext<'a>, selection_set: &'a Positioned<SelectionSet>) {
        let mut find_conflicts = FindConflicts {
            outputs: Default::default(),
            ctx,
        };
        find_conflicts.find(selection_set);
    }
}

struct FindConflicts<'a, 'ctx> {
    outputs: HashMap<&'a str, &'a Positioned<Field>>,
    ctx: &'a mut VisitorContext<'ctx>,
}

impl<'a, 'ctx> FindConflicts<'a, 'ctx> {
    pub fn find(&mut self, selection_set: &'a Positioned<SelectionSet>) {
        for selection in &selection_set.node.items {
            match &selection.node {
                Selection::Field(field) => {
                    let output_name = field
                        .node
                        .alias
                        .as_ref()
                        .map(|name| &name.node)
                        .unwrap_or_else(|| &field.node.name.node);
                    self.add_output(output_name, field);
<<<<<<< HEAD
                },
=======
                }
>>>>>>> ca919793
                Selection::InlineFragment(inline_fragment) => {
                    self.find(&inline_fragment.node.selection_set);
                },
                Selection::FragmentSpread(fragment_spread) => {
                    if let Some(fragment) = self.ctx.fragment(&fragment_spread.node.fragment_name.node) {
                        self.find(&fragment.node.selection_set);
                    }
                },
            }
        }
    }

    fn add_output(&mut self, name: &'a str, field: &'a Positioned<Field>) {
        if let Some(prev_field) = self.outputs.get(name) {
            if prev_field.node.name.node != field.node.name.node {
                self.ctx.report_error(
                    vec![prev_field.pos, field.pos],
                    format!(
                        "Fields \"{}\" conflict because \"{}\" and \"{}\" are different fields. Use different aliases \
                         on the fields to fetch both if this was intentional.",
                        name, prev_field.node.name.node, field.node.name.node
                    ),
                );
            }

            // check arguments
            if prev_field.node.arguments.len() != field.node.arguments.len() {
                self.ctx.report_error(
                    vec![prev_field.pos, field.pos],
                    format!(
                        "Fields \"{}\" conflict because they have differing arguments. Use different aliases on the \
                         fields to fetch both if this was intentional.",
                        name
                    ),
                );
            }

            for (name, value) in &prev_field.node.arguments {
                match field.node.get_argument(&name.node) {
                    Some(other_value) if value == other_value => {},
                    _ => self.ctx.report_error(
                        vec![prev_field.pos, field.pos],
                        format!(
                            "Fields \"{}\" conflict because they have differing arguments. Use different aliases on \
                             the fields to fetch both if this was intentional.",
                            name
                        ),
                    ),
                }
            }
        } else {
            self.outputs.insert(name, field);
        }
    }
}<|MERGE_RESOLUTION|>--- conflicted
+++ resolved
@@ -11,7 +11,11 @@
 pub struct OverlappingFieldsCanBeMerged;
 
 impl<'a> Visitor<'a> for OverlappingFieldsCanBeMerged {
-    fn enter_selection_set(&mut self, ctx: &mut VisitorContext<'a>, selection_set: &'a Positioned<SelectionSet>) {
+    fn enter_selection_set(
+        &mut self,
+        ctx: &mut VisitorContext<'a>,
+        selection_set: &'a Positioned<SelectionSet>,
+    ) {
         let mut find_conflicts = FindConflicts {
             outputs: Default::default(),
             ctx,
@@ -37,19 +41,17 @@
                         .map(|name| &name.node)
                         .unwrap_or_else(|| &field.node.name.node);
                     self.add_output(output_name, field);
-<<<<<<< HEAD
-                },
-=======
                 }
->>>>>>> ca919793
                 Selection::InlineFragment(inline_fragment) => {
                     self.find(&inline_fragment.node.selection_set);
-                },
+                }
                 Selection::FragmentSpread(fragment_spread) => {
-                    if let Some(fragment) = self.ctx.fragment(&fragment_spread.node.fragment_name.node) {
+                    if let Some(fragment) =
+                        self.ctx.fragment(&fragment_spread.node.fragment_name.node)
+                    {
                         self.find(&fragment.node.selection_set);
                     }
-                },
+                }
             }
         }
     }
