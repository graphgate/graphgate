--- conflicted
+++ resolved
@@ -9,14 +9,14 @@
 pub struct ProvidedNonNullArguments;
 
 impl<'a> Visitor<'a> for ProvidedNonNullArguments {
-    fn enter_directive(&mut self, ctx: &mut VisitorContext<'a>, directive: &'a Positioned<Directive>) {
-        if let Some(schema_directive) = ctx.schema.directives.get(directive.node.name.node.as_str()) {
+    fn enter_directive(
+        &mut self,
+        ctx: &mut VisitorContext<'a>,
+        directive: &'a Positioned<Directive>,
+    ) {
+        if let Some(schema_directive) = ctx.schema.directives.get(directive.node.name.node.as_str())
+        {
             for arg in schema_directive.arguments.values() {
-<<<<<<< HEAD
-                if !arg.ty.nullable &&
-                    arg.default_value.is_none() &&
-                    !directive.node.arguments.iter().any(|(name, _)| name.node == arg.name)
-=======
                 if !arg.ty.nullable
                     && arg.default_value.is_none()
                     && !directive
@@ -24,7 +24,6 @@
                         .arguments
                         .iter()
                         .any(|(name, _)| name.node == arg.name)
->>>>>>> ca919793
                 {
                     ctx.report_error(
                         vec![directive.pos],
@@ -42,11 +41,6 @@
         if let Some(parent_type) = ctx.parent_type() {
             if let Some(schema_field) = parent_type.field_by_name(&field.node.name.node) {
                 for arg in schema_field.arguments.values() {
-<<<<<<< HEAD
-                    if !arg.ty.nullable &&
-                        arg.default_value.is_none() &&
-                        !field.node.arguments.iter().any(|(name, _)| name.node == arg.name)
-=======
                     if !arg.ty.nullable
                         && arg.default_value.is_none()
                         && !field
@@ -54,7 +48,6 @@
                             .arguments
                             .iter()
                             .any(|(name, _)| name.node == arg.name)
->>>>>>> ca919793
                     {
                         ctx.report_error(
                             vec![field.pos],
