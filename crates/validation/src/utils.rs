--- conflicted
+++ resolved
@@ -1,17 +1,10 @@
-<<<<<<< HEAD
-=======
 use std::{
     collections::HashSet,
     fmt::{Display, Formatter, Result as FmtResult},
 };
 
->>>>>>> ca919793
 use graphgate_schema::{ComposedSchema, TypeKind};
 use parser::types::{BaseType, Type};
-use std::{
-    collections::HashSet,
-    fmt::{Display, Formatter, Result as FmtResult},
-};
 use value::{ConstValue, Name};
 
 #[derive(Debug, Copy, Clone, PartialEq, Eq, Hash)]
@@ -89,10 +82,11 @@
     ) -> Option<String> {
         match &base_ty {
             BaseType::List(element_ty) => match value {
-                ConstValue::List(elements) => elements
-                    .iter()
-                    .enumerate()
-                    .find_map(|(idx, elem)| is_valid_input_value(schema, element_ty, elem, path_node.index(idx))),
+                ConstValue::List(elements) => {
+                    elements.iter().enumerate().find_map(|(idx, elem)| {
+                        is_valid_input_value(schema, element_ty, elem, path_node.index(idx))
+                    })
+                }
                 ConstValue::Null => None,
                 _ => is_valid_input_value(schema, element_ty, value, path_node),
             },
@@ -106,9 +100,12 @@
                             if is_valid_scalar_value(ty.name.as_str(), value) {
                                 None
                             } else {
-                                Some(valid_error(&path_node, format!("expected type \"{}\"", type_name)))
+                                Some(valid_error(
+                                    &path_node,
+                                    format!("expected type \"{}\"", type_name),
+                                ))
                             }
-                        },
+                        }
                         TypeKind::Enum => {
                             if let ConstValue::Enum(value) = value {
                                 if !ty.enum_values.contains_key(value) {
@@ -135,9 +132,12 @@
                                     ))
                                 }
                             } else {
-                                Some(valid_error(&path_node, format!("expected type \"{}\"", type_name)))
+                                Some(valid_error(
+                                    &path_node,
+                                    format!("expected type \"{}\"", type_name),
+                                ))
                             }
-                        },
+                        }
                         TypeKind::InputObject => {
                             if let ConstValue::Object(values) = value {
                                 let mut input_names = values.keys().collect::<HashSet<_>>();
@@ -167,21 +167,27 @@
                                 if let Some(name) = input_names.iter().next() {
                                     return Some(valid_error(
                                         &path_node,
-                                        format!("unknown field \"{}\" of type \"{}\"", name, ty.name),
+                                        format!(
+                                            "unknown field \"{}\" of type \"{}\"",
+                                            name, ty.name
+                                        ),
                                     ));
                                 }
 
                                 None
                             } else {
-                                Some(valid_error(&path_node, format!("expected type \"{}\"", type_name)))
+                                Some(valid_error(
+                                    &path_node,
+                                    format!("expected type \"{}\"", type_name),
+                                ))
                             }
-                        },
+                        }
                         _ => None,
                     }
                 } else {
                     None
                 }
-            },
+            }
         }
     }
     if !ty.nullable {
