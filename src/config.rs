--- conflicted
+++ resolved
@@ -95,9 +95,6 @@
 }
 
 impl Config {
-<<<<<<< HEAD
-    #[instrument(ret, level = "trace")]
-=======
     /// Parse the config file and environment variables.
     /// If the config file exists, it will be parsed first and ignore
     /// environment variables.
@@ -203,7 +200,7 @@
         }
     }
 
->>>>>>> b932b1e1
+    #[instrument(ret, level = "trace")]
     pub fn create_route_table(&self) -> ServiceRouteTable {
         let mut route_table = ServiceRouteTable::default();
         for service in &self.services {
